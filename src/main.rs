--- conflicted
+++ resolved
@@ -10,7 +10,7 @@
 fn main() {
     let args: Vec<String> = env::args().collect();
     if args.len() < 4 {
-        eprintln!("Usage: {} [c|d] <input> <output> [--max-seed-len N] [--seed-limit N] [--status N] [--json] [--verbose] [--quiet] [--gloss FILE] [--gloss-only] [--dry-run] [--gloss-coverage FILE]", args[0]);
+        eprintln!("Usage: {} [c|d] <input> <output> [--max-seed-len N] [--seed-limit N] [--status N] [--json] [--verbose] [--quiet] [--gloss FILE] [--gloss-only] [--dry-run] [--gloss-coverage FILE] [--collect-partials]", args[0]);
         return;
     }
 
@@ -22,12 +22,9 @@
     let mut verbose = false;
     let mut quiet = false;
     let mut gloss_only = false;
-<<<<<<< HEAD
     let mut dry_run = false;
     let mut gloss_coverage: Option<String> = None;
-=======
     let mut collect_partials = false;
->>>>>>> be213044
 
     let mut i = 4;
     while i < args.len() {
@@ -68,7 +65,6 @@
                 gloss_only = true;
                 i += 1;
             }
-<<<<<<< HEAD
             "--dry-run" => {
                 dry_run = true;
                 i += 1;
@@ -78,12 +74,10 @@
                 gloss_coverage = Some(args[i + 1].clone());
                 i += 2;
             }
-=======
             "--collect-partials" => {
                 collect_partials = true;
                 i += 1;
             }
->>>>>>> be213044
             flag => {
                 eprintln!("Unknown flag: {}", flag);
                 return;
@@ -130,12 +124,14 @@
                 gloss.as_ref(),
                 verbosity,
                 gloss_only,
-<<<<<<< HEAD
                 coverage.as_mut().map(|v| v.as_mut_slice()),
+                if collect_partials { Some(&mut partials_store) } else { None },
             );
+
             if !dry_run {
                 fs::write(&args[3], out).expect("failed to write output");
             }
+
             if let (Some(path), Some(cov), Some(table)) = (gloss_coverage, coverage, gloss.as_ref()) {
                 let report: Vec<_> = table
                     .entries
@@ -151,13 +147,10 @@
                 if let Err(e) = fs::write(path, serialized) {
                     eprintln!("Failed to write coverage report: {e}");
                 }
-=======
-                if collect_partials { Some(&mut partials_store) } else { None },
-            );
-            fs::write(&args[3], out).expect("failed to write output");
+            }
+
             if collect_partials {
                 eprintln!("collected {} partial matches", partials_store.len());
->>>>>>> be213044
             }
         }
         "d" => {
