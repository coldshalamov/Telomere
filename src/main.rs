--- conflicted
+++ resolved
@@ -112,13 +112,11 @@
 
     match args[1].as_str() {
         "c" => {
+            let start_time = Instant::now();
             let mut hashes = 0u64;
             let mut partials_store = Vec::new();
-<<<<<<< HEAD
             let status_interval = if show_status { 100_000 } else { 0 };
-=======
-            let start_time = Instant::now();
->>>>>>> 3e770780
+
             let out = compress(
                 &data,
                 RangeInclusive::new(1, max_seed_len),
