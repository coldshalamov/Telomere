--- conflicted
+++ resolved
@@ -6,16 +6,10 @@
 
 use clap::{ArgGroup, Args, Parser, Subcommand};
 use std::{error::Error, fs, path::PathBuf, time::Instant};
-use telomere::Config;
-<<<<<<< HEAD
-use std::{fs, path::PathBuf, time::Instant};
-use std::error::Error;
-=======
->>>>>>> af38001a
 use telomere::{
     compress_multi_pass, decode_tlmr_header, decompress_with_limit,
     io_utils::{extension_error, io_cli_error, simple_cli_error, telomere_cli_error, CliError},
-    truncated_hash,
+    truncated_hash, Config,
 };
 
 fn print_cli_error(err: &CliError) {
