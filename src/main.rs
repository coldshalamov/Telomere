<<<<<<< HEAD
use std::{env, fs, path::Path, time::Instant};

use inchworm::{
    compress, decompress_with_limit,
    io_utils::{extension_error, io_cli_error, simple_cli_error},
};

fn main() {
    if let Err(e) = run() {
        eprintln!("{e}");
        std::process::exit(1);
    }
}

fn run() -> Result<(), Box<dyn std::error::Error>> {
    let args: Vec<String> = env::args().collect();
    if args.len() < 4 {
        eprintln!(
            "Usage: {} [c|d] <input> <output> [--block-size N] [--status] [--json] [--dry-run]",
            args[0]
        );
        return Ok(());
    }

    let mut block_size = 3_usize;
    let mut show_status = false;
    let mut json_out = false;
    let mut dry_run = false;

    let mut i = 4;
    while i < args.len() {
        match args[i].as_str() {
            "--block-size" => {
                block_size = args[i + 1]
                    .parse()
                    .map_err(|_| simple_cli_error("invalid block size"))?;
                i += 2;
            }
            "--seed-limit" => {
                i += 2; // ignored
            }
            "--status" => {
                show_status = true;
                i += 1;
            }
            "--json" => {
                json_out = true;
                i += 1;
            }
            "--dry-run" => {
                dry_run = true;
                i += 1;
            }
            flag => {
                return Err(simple_cli_error(&format!("Unknown flag: {}", flag)).into());
            }
        }
    }

    let input_path = Path::new(&args[2]);
    let output_path = Path::new(&args[3]);
    let data =
        fs::read(input_path).map_err(|e| io_cli_error("opening input file", input_path, e))?;

    match args[1].as_str() {
        "c" => {
            let start_time = Instant::now();

            let out = compress(&data, block_size);
            if out.is_empty() {
                return Err(simple_cli_error("compress() returned no data").into());
            }

            let compressed_len = out.len();
            if !dry_run {
                fs::write(output_path, &out)
                    .map_err(|e| io_cli_error("writing output file", output_path, e))?;
            }

            let raw_len = data.len();
            let percent = 100.0 * (1.0 - (compressed_len as f64 / raw_len as f64));
            let elapsed = start_time.elapsed();

            if json_out {
                let out_json = serde_json::json!({
                    "input_bytes": raw_len,
                    "compressed_bytes": compressed_len,
                    "elapsed_ms": elapsed.as_millis(),
                });
                println!("{}", serde_json::to_string_pretty(&out_json).unwrap());
            } else if show_status {
                eprintln!("Compressed {:.2}% in {:.2?}", percent, elapsed);
=======
use std::fs;
use std::path::Path;

use clap::{Parser, Subcommand};
use telomere::{compress, decompress};

/// Telomere command line interface.
///
/// Run with `--help` to see full usage information.
#[derive(Parser)]
#[command(
    author,
    version,
    about = "Telomere generative compression utilities",
    long_about = "Telomere compression CLI.\n\nEXAMPLES:\n  telomere compress --block-size 4 --input sample.txt --output sample.tlmr\n  telomere decompress --input sample.tlmr --output sample.txt\n"
)]
struct Cli {
    #[command(subcommand)]
    command: Commands,
}

#[derive(Subcommand)]
enum Commands {
    /// Compress an input file
    Compress {
        /// Block size to use (1-32)
        #[arg(long, value_name = "N")]
        block_size: u8,
        /// Input file path
        #[arg(long, value_name = "PATH")]
        input: String,
        /// Output file path
        #[arg(long, value_name = "PATH")]
        output: String,
        /// Overwrite existing output
        #[arg(long)]
        force: bool,
    },
    /// Decompress an input file
    Decompress {
        /// Input file path
        #[arg(long, value_name = "PATH")]
        input: String,
        /// Output file path
        #[arg(long, value_name = "PATH")]
        output: String,
        /// Overwrite existing output
        #[arg(long)]
        force: bool,
    },
}

fn main() -> std::io::Result<()> {
    let cli = Cli::parse();

    match cli.command {
        Commands::Compress {
            block_size,
            input,
            output,
            force,
        } => {
            if !(1..=32).contains(&block_size) {
                eprintln!("Error: --block-size must be between 1 and 32");
                std::process::exit(1);
            }
            let input_path = Path::new(&input);
            let data = fs::read(input_path).map_err(|e| {
                eprintln!("Failed to read {}: {e}", input);
                e
            })?;
            let out_path = Path::new(&output);
            if out_path.exists() && !force {
                eprintln!(
                    "Error: output file {} already exists (use --force to overwrite)",
                    output
                );
                std::process::exit(1);
>>>>>>> 377b82f5
            }
            let compressed = compress(&data, block_size as usize);
            fs::write(out_path, compressed).map_err(|e| {
                eprintln!("Failed to write {}: {e}", output);
                e
            })?;
        }
<<<<<<< HEAD
        "d" => {
            if input_path
                .extension()
                .and_then(|s| s.to_str())
                .map_or(true, |ext| ext.to_ascii_lowercase() != "tlmr")
            {
                return Err(extension_error(input_path).into());
            }
            let decompressed = decompress_with_limit(&data, usize::MAX)
                .ok_or_else(|| simple_cli_error("truncated or corrupted input file"))?;
            fs::write(output_path, decompressed)
                .map_err(|e| io_cli_error("writing output file", output_path, e))?;
        }
        mode => {
            return Err(simple_cli_error(&format!("Unknown mode: {}", mode)).into());
=======
        Commands::Decompress {
            input,
            output,
            force,
        } => {
            let input_path = Path::new(&input);
            let data = fs::read(input_path).map_err(|e| {
                eprintln!("Failed to read {}: {e}", input);
                e
            })?;
            let out_path = Path::new(&output);
            if out_path.exists() && !force {
                eprintln!(
                    "Error: output file {} already exists (use --force to overwrite)",
                    output
                );
                std::process::exit(1);
            }
            let decompressed = decompress(&data);
            fs::write(out_path, decompressed).map_err(|e| {
                eprintln!("Failed to write {}: {e}", output);
                e
            })?;
>>>>>>> 377b82f5
        }
    }

    Ok(())
}<|MERGE_RESOLUTION|>--- conflicted
+++ resolved
@@ -1,9 +1,12 @@
-<<<<<<< HEAD
+//! Telomere command line entry point.
+//!
+//! Compression and decompression are selected via the first positional
+//! argument.  This binary is intentionally thin and merely forwards to the
+//! library APIs found in this crate.
+
 use std::{env, fs, path::Path, time::Instant};
-
-use inchworm::{
-    compress, decompress_with_limit,
-    io_utils::{extension_error, io_cli_error, simple_cli_error},
+use telomere::{
+    compress, decompress_with_limit, io_utils::{extension_error, io_cli_error, simple_cli_error},
 };
 
 fn main() {
@@ -17,28 +20,27 @@
     let args: Vec<String> = env::args().collect();
     if args.len() < 4 {
         eprintln!(
-            "Usage: {} [c|d] <input> <output> [--block-size N] [--status] [--json] [--dry-run]",
+            "Usage: {} [c|d] <input> <output> [--block-size N] [--status] [--json] [--dry-run] [--force]",
             args[0]
         );
-        return Ok(());
+        return Err(simple_cli_error("Insufficient arguments").into());
     }
 
     let mut block_size = 3_usize;
     let mut show_status = false;
     let mut json_out = false;
     let mut dry_run = false;
+    let mut force = false;
 
     let mut i = 4;
     while i < args.len() {
         match args[i].as_str() {
             "--block-size" => {
-                block_size = args[i + 1]
+                block_size = args.get(i + 1)
+                    .ok_or_else(|| simple_cli_error("Missing value for --block-size"))?
                     .parse()
-                    .map_err(|_| simple_cli_error("invalid block size"))?;
+                    .map_err(|_| simple_cli_error("Invalid block size"))?;
                 i += 2;
-            }
-            "--seed-limit" => {
-                i += 2; // ignored
             }
             "--status" => {
                 show_status = true;
@@ -52,6 +54,10 @@
                 dry_run = true;
                 i += 1;
             }
+            "--force" => {
+                force = true;
+                i += 1;
+            }
             flag => {
                 return Err(simple_cli_error(&format!("Unknown flag: {}", flag)).into());
             }
@@ -60,25 +66,37 @@
 
     let input_path = Path::new(&args[2]);
     let output_path = Path::new(&args[3]);
-    let data =
-        fs::read(input_path).map_err(|e| io_cli_error("opening input file", input_path, e))?;
+    let data = fs::read(input_path)
+        .map_err(|e| io_cli_error("opening input file", input_path, e))?;
 
     match args[1].as_str() {
         "c" => {
             let start_time = Instant::now();
 
             let out = compress(&data, block_size);
+
             if out.is_empty() {
                 return Err(simple_cli_error("compress() returned no data").into());
             }
 
-            let compressed_len = out.len();
+            if output_path.exists() && !force && !dry_run {
+                return Err(simple_cli_error(&format!(
+                    "Error: output file {} already exists (use --force to overwrite)",
+                    output_path.display()
+                ))
+                .into());
+            }
+
             if !dry_run {
                 fs::write(output_path, &out)
                     .map_err(|e| io_cli_error("writing output file", output_path, e))?;
+                eprintln!("✅ Wrote compressed output to {:?}", output_path);
+            } else {
+                eprintln!("(dry run) skipping file write");
             }
 
             let raw_len = data.len();
+            let compressed_len = out.len();
             let percent = 100.0 * (1.0 - (compressed_len as f64 / raw_len as f64));
             let elapsed = start_time.elapsed();
 
@@ -91,94 +109,9 @@
                 println!("{}", serde_json::to_string_pretty(&out_json).unwrap());
             } else if show_status {
                 eprintln!("Compressed {:.2}% in {:.2?}", percent, elapsed);
-=======
-use std::fs;
-use std::path::Path;
+            }
+        }
 
-use clap::{Parser, Subcommand};
-use telomere::{compress, decompress};
-
-/// Telomere command line interface.
-///
-/// Run with `--help` to see full usage information.
-#[derive(Parser)]
-#[command(
-    author,
-    version,
-    about = "Telomere generative compression utilities",
-    long_about = "Telomere compression CLI.\n\nEXAMPLES:\n  telomere compress --block-size 4 --input sample.txt --output sample.tlmr\n  telomere decompress --input sample.tlmr --output sample.txt\n"
-)]
-struct Cli {
-    #[command(subcommand)]
-    command: Commands,
-}
-
-#[derive(Subcommand)]
-enum Commands {
-    /// Compress an input file
-    Compress {
-        /// Block size to use (1-32)
-        #[arg(long, value_name = "N")]
-        block_size: u8,
-        /// Input file path
-        #[arg(long, value_name = "PATH")]
-        input: String,
-        /// Output file path
-        #[arg(long, value_name = "PATH")]
-        output: String,
-        /// Overwrite existing output
-        #[arg(long)]
-        force: bool,
-    },
-    /// Decompress an input file
-    Decompress {
-        /// Input file path
-        #[arg(long, value_name = "PATH")]
-        input: String,
-        /// Output file path
-        #[arg(long, value_name = "PATH")]
-        output: String,
-        /// Overwrite existing output
-        #[arg(long)]
-        force: bool,
-    },
-}
-
-fn main() -> std::io::Result<()> {
-    let cli = Cli::parse();
-
-    match cli.command {
-        Commands::Compress {
-            block_size,
-            input,
-            output,
-            force,
-        } => {
-            if !(1..=32).contains(&block_size) {
-                eprintln!("Error: --block-size must be between 1 and 32");
-                std::process::exit(1);
-            }
-            let input_path = Path::new(&input);
-            let data = fs::read(input_path).map_err(|e| {
-                eprintln!("Failed to read {}: {e}", input);
-                e
-            })?;
-            let out_path = Path::new(&output);
-            if out_path.exists() && !force {
-                eprintln!(
-                    "Error: output file {} already exists (use --force to overwrite)",
-                    output
-                );
-                std::process::exit(1);
->>>>>>> 377b82f5
-            }
-            let compressed = compress(&data, block_size as usize);
-            fs::write(out_path, compressed).map_err(|e| {
-                eprintln!("Failed to write {}: {e}", output);
-                e
-            })?;
-        }
-<<<<<<< HEAD
         "d" => {
             if input_path
                 .extension()
@@ -187,38 +120,26 @@
             {
                 return Err(extension_error(input_path).into());
             }
+            if output_path.exists() && !force {
+                return Err(simple_cli_error(&format!(
+                    "Error: output file {} already exists (use --force to overwrite)",
+                    output_path.display()
+                ))
+                .into());
+            }
             let decompressed = decompress_with_limit(&data, usize::MAX)
-                .ok_or_else(|| simple_cli_error("truncated or corrupted input file"))?;
-            fs::write(output_path, decompressed)
-                .map_err(|e| io_cli_error("writing output file", output_path, e))?;
+                .map_err(|e| simple_cli_error(&format!("decompression failed: {e}")))?;
+            if !dry_run {
+                fs::write(output_path, decompressed)
+                    .map_err(|e| io_cli_error("writing output file", output_path, e))?;
+                eprintln!("✅ Wrote decompressed output to {:?}", output_path);
+            } else {
+                eprintln!("(dry run) skipping file write");
+            }
         }
+
         mode => {
             return Err(simple_cli_error(&format!("Unknown mode: {}", mode)).into());
-=======
-        Commands::Decompress {
-            input,
-            output,
-            force,
-        } => {
-            let input_path = Path::new(&input);
-            let data = fs::read(input_path).map_err(|e| {
-                eprintln!("Failed to read {}: {e}", input);
-                e
-            })?;
-            let out_path = Path::new(&output);
-            if out_path.exists() && !force {
-                eprintln!(
-                    "Error: output file {} already exists (use --force to overwrite)",
-                    output
-                );
-                std::process::exit(1);
-            }
-            let decompressed = decompress(&data);
-            fs::write(out_path, decompressed).map_err(|e| {
-                eprintln!("Failed to write {}: {e}", output);
-                e
-            })?;
->>>>>>> 377b82f5
         }
     }
 
