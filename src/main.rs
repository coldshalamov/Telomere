--- conflicted
+++ resolved
@@ -2,56 +2,30 @@
 use std::fs;
 use std::time::Instant;
 
-<<<<<<< HEAD
-use inchworm::{compress, decompress, BLOCK_SIZE, LiveStats};
-use inchworm::TruncHashTable;
-=======
-use inchworm::{compress, decompress, BLOCK_SIZE, LiveStats, TruncHashTable};
-use inchworm::gloss::GlossTable;
->>>>>>> 9afe361d
-
-
-
-use serde_json;
+use inchworm::{compress, decompress, LiveStats};
 
 fn main() -> std::io::Result<()> {
-
     let args: Vec<String> = env::args().collect();
     if args.len() < 4 {
-        eprintln!("Usage: {} [c|d] <input> <output> [--max-seed-len N] [--seed-limit N] [--status] [--json] [--verbose] [--quiet] [--gloss FILE] [--gloss-only] [--dry-run] [--gloss-coverage FILE] [--collect-partials] [--hash-filter-bits N] [--filter-known-hashes]", args[0]);
+        eprintln!("Usage: {} [c|d] <input> <output> [--block-size N] [--status] [--json] [--dry-run]", args[0]);
         return Ok(());
     }
 
-    let mut max_seed_len = 4u8;
-    let mut seed_limit: Option<u64> = None;
+    let mut block_size = 3_usize;
     let mut show_status = false;
     let mut json_out = false;
-    let mut gloss_path: Option<String> = None;
-    let mut verbose = false;
-    let mut quiet = false;
-    let mut gloss_only = false;
     let mut dry_run = false;
-    let mut gloss_coverage: Option<String> = None;
-    let mut collect_partials = false;
-    let mut hash_filter_bits: u8 = 24;
-    let mut filter_known_hashes = false;
 
     let mut i = 4;
     while i < args.len() {
         match args[i].as_str() {
-            "--max-seed-len" => { max_seed_len = args[i + 1].parse().expect("invalid value"); i += 2; }
-            "--seed-limit" => { seed_limit = Some(args[i + 1].parse().expect("invalid value")); i += 2; }
+            "--block-size" => {
+                block_size = args[i + 1].parse().expect("invalid block size");
+                i += 2;
+            }
             "--status" => { show_status = true; i += 1; }
-            "--gloss" => { gloss_path = Some(args[i + 1].clone()); i += 2; }
             "--json" => { json_out = true; i += 1; }
-            "--verbose" => { verbose = true; i += 1; }
-            "--quiet" => { quiet = true; i += 1; }
-            "--gloss-only" => { gloss_only = true; i += 1; }
             "--dry-run" => { dry_run = true; i += 1; }
-            "--gloss-coverage" => { gloss_coverage = Some(args[i + 1].clone()); i += 2; }
-            "--collect-partials" => { collect_partials = true; i += 1; }
-            "--hash-filter-bits" => { hash_filter_bits = args[i + 1].parse().expect("invalid value"); i += 2; }
-            "--filter-known-hashes" => { filter_known_hashes = true; i += 1; }
             flag => {
                 eprintln!("Unknown flag: {}", flag);
                 return Ok(());
@@ -60,24 +34,14 @@
     }
 
     let data = fs::read(&args[2])?;
-    let mut hash_filter = if filter_known_hashes {
-        Some(TruncHashTable::new(hash_filter_bits))
-    } else {
-        None
-    };
 
     match args[1].as_str() {
         "c" => {
             let start_time = Instant::now();
             let mut stats = LiveStats::new(if show_status { 1 } else { 0 });
-            let mut hashes = 0u64;
 
-            // Load precomputed hash table (full up to 3 bytes)
-            let mut table = TruncHashTable::load("hash_table.bin")
-                .unwrap_or_else(|_| TruncHashTable::new(hash_filter_bits));
-
-            // Compress using hash table only, skipping gloss and greedy
-            let out = compress(&data);
+            // Compress using selected block size
+            let out = compress(&data, block_size);
 
             eprintln!("🧪 compress() returned buffer with length: {}", out.len());
             if out.is_empty() {
@@ -105,7 +69,6 @@
                 let out_json = serde_json::json!({
                     "input_bytes": raw_len,
                     "compressed_bytes": compressed_len,
-                    "total_hashes": hashes,
                     "elapsed_ms": elapsed.as_millis(),
                 });
                 println!("{}", serde_json::to_string_pretty(&out_json).unwrap());
@@ -115,12 +78,12 @@
         }
 
         "d" => {
-            let out = decompress(&data);
-            fs::write(&args[3], out)?;
+            let decompressed = decompress(&data, block_size);
+            fs::write(&args[3], decompressed)?;
         }
 
-                mode => eprintln!("Unknown mode: {}", mode),
+        mode => eprintln!("Unknown mode: {}", mode),
     }
 
     Ok(())
-}
+}