--- conflicted
+++ resolved
@@ -7,18 +7,12 @@
 use clap::{ArgGroup, Args, Parser, Subcommand};
 use telomere::Config;
 use std::{fs, path::PathBuf, time::Instant};
-use std::error::Error;
 use telomere::{
-<<<<<<< HEAD
-    compress_multi_pass, decompress_with_limit, truncated_hash,
+    compress_multi_pass, decompress_with_limit, decode_tlmr_header, truncated_hash,
     io_utils::{
         extension_error, io_cli_error, simple_cli_error, telomere_cli_error,
         CliError,
     },
-=======
-    compress_multi_pass, decompress_with_limit, decode_tlmr_header, truncated_hash,
-    io_utils::{extension_error, io_cli_error, simple_cli_error},
->>>>>>> d5cf0bf6
 };
 
 fn print_cli_error(err: &CliError) {
@@ -146,17 +140,12 @@
             }
             let data = fs::read(&input_path)
                 .map_err(|e| io_cli_error("opening input file", &input_path, e))?;
-<<<<<<< HEAD
-            let decompressed =
-                decompress_with_limit(&data, usize::MAX)
-                    .map_err(|e| telomere_cli_error("decompression failed", e))?;
-=======
+            // Always decode header and use correct config to ensure strictness
             let header = decode_tlmr_header(&data)
                 .map_err(|e| simple_cli_error(&format!("invalid header: {e}")))?;
             let cfg = Config { block_size: header.block_size, hash_bits: args.hash_bits, ..Config::default() };
             let decompressed = decompress_with_limit(&data, &cfg, usize::MAX)
                 .map_err(|e| simple_cli_error(&format!("decompression failed: {e}")))?;
->>>>>>> d5cf0bf6
             if !args.dry_run {
                 fs::write(&output_path, decompressed)
                     .map_err(|e| io_cli_error("writing output file", &output_path, e))?;
