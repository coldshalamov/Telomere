#![cfg_attr(not(feature = "gpu"), deny(unsafe_code))]
//! See [Kolyma Spec](../kolyma.pdf) - 2025-07-20 - commit c48b123cf3a8761a15713b9bf18697061ab23976
//!
//! Compression and decompression are exposed as subcommands. This binary
//! intentionally performs minimal argument handling before delegating to the
//! library APIs found in this crate.

use clap::{ArgGroup, Args, Parser, Subcommand};
<<<<<<< HEAD
use telomere::Config;
use std::{fs, path::PathBuf, time::Instant};
use std::error::Error;
=======
use std::{error::Error, fs, path::PathBuf, time::Instant};
>>>>>>> f3f8ebc6
use telomere::{
    compress_multi_pass, decode_tlmr_header, decompress_with_limit,
    io_utils::{extension_error, io_cli_error, simple_cli_error, telomere_cli_error, CliError},
    truncated_hash, Config,
};

fn print_cli_error(err: &CliError) {
    eprintln!("{}", err.msg);
    let mut src = err.source();
    while let Some(s) = src {
        eprintln!("Caused by: {}", s);
        src = s.source();
    }
}

fn main() {
    if let Err(e) = run() {
        print_cli_error(&e);
        std::process::exit(1);
    }
}

fn run() -> Result<(), CliError> {
    let cli = Cli::parse();
    match cli.command {
        Command::Compress(mut args) => {
            let input_path = args
                .input
                .take()
                .or(args.input_pos)
                .ok_or_else(|| simple_cli_error("missing input path"))?;
            let output_path = args
                .output
                .take()
                .or(args.output_pos)
                .ok_or_else(|| simple_cli_error("missing output path"))?;
            let config = Config {
                block_size: args.block_size,
                max_seed_len: args.max_seed_len,
                max_arity: args.max_arity,
                hash_bits: args.hash_bits,
                seed_expansions: std::collections::HashMap::new(),
            };
            let data = fs::read(&input_path)
                .map_err(|e| io_cli_error("opening input file", &input_path, e))?;

            let start_time = Instant::now();
            let (out, gains) = compress_multi_pass(&data, config.block_size, args.passes)
                .map_err(|e| telomere_cli_error("compression failed", e))?;

            if out.is_empty() {
                return Err(simple_cli_error("compression returned no data"));
            }

            if output_path.exists() && !args.force && !args.dry_run {
                return Err(simple_cli_error(&format!(
                    "Error: output file {} already exists (use --force to overwrite)",
                    output_path.display()
                )));
            }

            if !args.dry_run {
                fs::write(&output_path, &out)
                    .map_err(|e| io_cli_error("writing output file", &output_path, e))?;
                eprintln!("✅ Wrote compressed output to {:?}", output_path);
            } else {
                eprintln!("(dry run) skipping file write");
            }

            let raw_len = data.len();
            let compressed_len = out.len();
            let percent = 100.0 * (1.0 - (compressed_len as f64 / raw_len as f64));
            let elapsed = start_time.elapsed();

            if args.json {
                let cfg = Config {
                    block_size: args.block_size,
                    hash_bits: args.hash_bits,
                    ..Config::default()
                };
                let (hash, err) = match decompress_with_limit(&out, &cfg, usize::MAX) {
                    Ok(bytes) => (truncated_hash(&bytes), None::<String>),
                    Err(e) => (0, Some(e.to_string())),
                };
                let out_json = serde_json::json!({
                    "raw_bytes": raw_len,
                    "compressed_bytes": compressed_len,
                    "compression_ratio": compressed_len as f64 / raw_len as f64,
                    "round_trip_hash": hash,
                    "error": err,
                });
                match serde_json::to_string_pretty(&out_json) {
                    Ok(s) => println!("{}", s),
                    Err(e) => eprintln!("json serialization error: {e}"),
                }
            } else if args.status {
                for (idx, gain) in gains.iter().enumerate() {
                    eprintln!("pass {} gained {} bytes", idx + 2, gain);
                }
                eprintln!("Compressed {:.2}% in {:.2?}", percent, elapsed);
            }
        }
        Command::Decompress(mut args) => {
            let input_path = args
                .input
                .take()
                .or(args.input_pos)
                .ok_or_else(|| simple_cli_error("missing input path"))?;
            let output_path = args
                .output
                .take()
                .or(args.output_pos)
                .ok_or_else(|| simple_cli_error("missing output path"))?;
            let config = Config {
                block_size: args.block_size,
                max_seed_len: args.max_seed_len,
                max_arity: args.max_arity,
                hash_bits: args.hash_bits,
                seed_expansions: std::collections::HashMap::new(),
            };
            if input_path
                .extension()
                .and_then(|s| s.to_str())
                .map_or(true, |ext| ext.to_ascii_lowercase() != "tlmr")
            {
                return Err(extension_error(&input_path));
            }
            if output_path.exists() && !args.force {
                return Err(simple_cli_error(&format!(
                    "Error: output file {} already exists (use --force to overwrite)",
                    output_path.display()
                )));
            }
            let data = fs::read(&input_path)
                .map_err(|e| io_cli_error("opening input file", &input_path, e))?;
            // Always decode header and use correct config to ensure strictness
            let header = decode_tlmr_header(&data)
                .map_err(|e| simple_cli_error(&format!("invalid header: {e}")))?;
            let cfg = Config {
                block_size: header.block_size,
                hash_bits: args.hash_bits,
                ..Config::default()
            };
            let decompressed = decompress_with_limit(&data, &cfg, usize::MAX)
                .map_err(|e| simple_cli_error(&format!("decompression failed: {e}")))?;
            if !args.dry_run {
                fs::write(&output_path, decompressed)
                    .map_err(|e| io_cli_error("writing output file", &output_path, e))?;
                eprintln!("✅ Wrote decompressed output to {:?}", output_path);
            } else {
                eprintln!("(dry run) skipping file write");
            }
        }
    }

    Ok(())
}

#[derive(Parser)]
#[command(author, version, about)]
struct Cli {
    #[command(subcommand)]
    command: Command,
}

#[derive(Subcommand)]
enum Command {
    /// Compress a file
    #[command(alias = "c")]
    Compress(ActionArgs),
    /// Decompress a file
    #[command(alias = "d")]
    Decompress(ActionArgs),
}

#[derive(Args)]
#[command(
    group(
        ArgGroup::new("input_src")
            .required(true)
            .args(["input", "input_pos"]),
    ),
    group(
        ArgGroup::new("output_dst")
            .required(true)
            .args(["output", "output_pos"]),
    )
)]
struct ActionArgs {
    /// Input file path
    #[arg(short, long, value_name = "FILE")]
    input: Option<PathBuf>,
    /// Output file path
    #[arg(short, long, value_name = "FILE")]
    output: Option<PathBuf>,
    /// Input file path (positional)
    #[arg(index = 1, value_name = "INPUT", conflicts_with = "input")]
    input_pos: Option<PathBuf>,
    /// Output file path (positional)
    #[arg(index = 2, value_name = "OUTPUT", conflicts_with = "output")]
    output_pos: Option<PathBuf>,
    /// Compression block size
    #[arg(long, default_value_t = 3)]
    block_size: usize,
    /// Maximum seed length
    #[arg(long, default_value_t = 2)]
    max_seed_len: usize,
    /// Maximum arity
    #[arg(long, default_value_t = 8)]
    max_arity: u8,
    /// Number of hash bits
    #[arg(long, default_value_t = 13)]
    hash_bits: usize,
    /// Maximum compression passes
    #[arg(long, default_value_t = 10)]
    passes: usize,
    /// Print a short progress line for every block
    #[arg(long)]
    status: bool,
    /// Emit a JSON summary after completion
    #[arg(long)]
    json: bool,
    /// Perform the operation but skip writing the output file
    #[arg(long)]
    dry_run: bool,
    /// Overwrite the output file if it already exists
    #[arg(long)]
    force: bool,
}<|MERGE_RESOLUTION|>--- conflicted
+++ resolved
@@ -6,13 +6,7 @@
 //! library APIs found in this crate.
 
 use clap::{ArgGroup, Args, Parser, Subcommand};
-<<<<<<< HEAD
-use telomere::Config;
-use std::{fs, path::PathBuf, time::Instant};
-use std::error::Error;
-=======
 use std::{error::Error, fs, path::PathBuf, time::Instant};
->>>>>>> f3f8ebc6
 use telomere::{
     compress_multi_pass, decode_tlmr_header, decompress_with_limit,
     io_utils::{extension_error, io_cli_error, simple_cli_error, telomere_cli_error, CliError},
