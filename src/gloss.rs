--- conflicted
+++ resolved
@@ -3,15 +3,12 @@
 use std::fs::File;
 use std::path::Path;
 
-<<<<<<< HEAD
-=======
 use crate::{
     Region,
     Header,
     BLOCK_SIZE,
 };
 
->>>>>>> bea5c620
 #[derive(Serialize, Deserialize, Clone)]
 pub struct GlossEntry {
     pub seed: Vec<u8>,
@@ -23,11 +20,6 @@
     pub entries: Vec<GlossEntry>,
 }
 
-<<<<<<< HEAD
-// Decompression utilities were removed in this trimmed example.
-
-=======
->>>>>>> bea5c620
 impl GlossTable {
     /// Placeholder generator. In this trimmed example no automatic gloss table
     /// creation is performed.
