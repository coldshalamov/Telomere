--- conflicted
+++ resolved
@@ -4,11 +4,6 @@
 use std::path::Path;
 
 /// Entry describing a precomputed gloss string.
-///
-/// `score` tracks the Bayesian belief associated with this entry and `pass`
-/// optionally records the discovery pass during table generation. These
-/// fields are currently unused by the simplified library but are preserved so
-/// that future pruning or visualisation tooling can make use of them.
 #[derive(Debug, Clone, Serialize, Deserialize)]
 pub struct GlossEntry {
     pub seed: Vec<u8>,
@@ -112,8 +107,6 @@
 }
 
 impl GlossTable {
-    /// Placeholder generator. In this trimmed example no automatic gloss table
-    /// creation is performed.
     pub fn generate() -> Self {
         Self { entries: Vec::new() }
     }
@@ -158,15 +151,11 @@
             self.entries.truncate(max_entries);
         }
 
-<<<<<<< HEAD
-        // Display a brief score distribution summary after pruning.
         self.print_gloss_score_histogram();
     }
 
     /// Print a histogram summarizing gloss entry score distribution.
-    ///
-    /// Buckets scores in 0.1 increments from `[0.0, 0.1)` up to `[0.9, 1.0]`.
-    /// Useful for observing how pruning affects the table across passes.
+    /// Buckets scores in 0.1 increments from `[0.0, 0.1)` to `[0.9, 1.0]`.
     pub fn print_gloss_score_histogram(&self) {
         let mut buckets = vec![0usize; 10];
         for e in &self.entries {
@@ -174,26 +163,9 @@
             buckets[bin] += 1;
         }
 
-        println!("\n\u{1F4CA} Gloss Score Histogram:");
+        println!("\n📊 Gloss Score Histogram:");
         for (i, count) in buckets.iter().enumerate() {
-            println!("  {:.1}\u{2013}{:.1}: {}", i as f32 * 0.1, (i + 1) as f32 * 0.1, count);
+            println!("  {:.1}–{:.1}: {}", i as f32 * 0.1, (i + 1) as f32 * 0.1, count);
         }
-=======
-        print_gloss_score_histogram(self);
-    }
-}
-
-/// Print a histogram of gloss entry scores.
-pub fn print_gloss_score_histogram(gloss: &GlossTable) {
-    let mut buckets = vec![0usize; 10];
-    for e in &gloss.entries {
-        let bin = ((e.score * 10.0).floor() as usize).min(9);
-        buckets[bin] += 1;
-    }
-
-    println!("\n\u{1f4ca} Gloss Score Histogram:");
-    for (i, count) in buckets.iter().enumerate() {
-        println!("  {:.1} - {:.1}: {}", i as f32 * 0.1, (i + 1) as f32 * 0.1, count);
->>>>>>> 96292541
     }
 }