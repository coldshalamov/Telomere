//! Batch header encoding using EVQL bit packing as defined in the project specification.
//!
//! A header begins with a small fixed layout describing the batch
//! metadata followed by a sequence of span descriptors. Each span
//! stores an arity and seed index. All fields are packed bitwise using
//! a simple `BitWriter` so no alignment padding is inserted.
//!
//! Layout (from most significant bit to least):
//!
//! ```text
//! version:2 | block_size:4 | hash_len:10 | EVQL(block_count)
//! [ per span: arity bits | EVQL(seed_index) ]*
//! ```
//!
//! Arity encoding uses the July 2025 scheme:
//! - `0`                => arity 1
//! - `10`               => arity 2 / literal marker
//! - `EVQL(n)` (n>=3)   => arity n
//!
//! All helper routines return the number of bits consumed so callers can
//! advance the byte stream if additional data follows.

<<<<<<< HEAD
use thiserror::Error;

/// Span descriptor consisting of a block count (arity) and seed index.
#[derive(Debug, Clone, PartialEq, Eq)]
pub struct Span {
    pub arity: usize,
    pub seed_index: usize,
}

/// Header metadata and associated spans.
#[derive(Debug, Clone, PartialEq, Eq)]
pub struct Header {
    pub version: u8,
    pub block_size: u8,
    pub hash_len: u16,
    pub spans: Vec<Span>,
}

#[derive(Debug, Error, PartialEq, Eq)]
pub enum TelomereError {
    #[error("unexpected end of input")]
    UnexpectedEof,
}

/// Alias maintained for backwards compatibility with older code. All
/// header routines now use [`TelomereError`].
pub type HeaderError = TelomereError;

=======
use crate::TelomereError;

/// Span descriptor consisting of a block count (arity) and seed index.
#[derive(Debug, Clone, PartialEq, Eq)]
pub struct Span {
    pub arity: usize,
    pub seed_index: usize,
}

/// Header metadata and associated spans.
#[derive(Debug, Clone, PartialEq, Eq)]
pub struct Header {
    pub version: u8,
    pub block_size: u8,
    pub hash_len: u16,
    pub spans: Vec<Span>,
}

>>>>>>> 34e9c9e4
/// Encode a batch header as described in §3 of the July 2025 Telomere
/// specification.
///
/// The bitstream layout is:
/// `version:2 | block_size:4 | hash_len:10 | EVQL(span_count)` followed by
/// one or more span descriptors.  Each span descriptor encodes the arity using
/// the `0`/`10`/`EVQL` scheme and then the `seed_index` as an EVQL value.
///
/// Returns a `Vec<u8>` containing the packed big‑endian bits.
pub fn encode_header(header: &Header) -> Vec<u8> {
    let mut bw = BitWriter::new();
    bw.write_bits(header.version as u64, 2);
    bw.write_bits(header.block_size as u64, 4);
    bw.write_bits(header.hash_len as u64, 10);
    write_evql(&mut bw, header.spans.len());
    for span in &header.spans {
        match span.arity {
            1 => bw.write_bit(false),
            2 => {
                bw.write_bit(true);
                bw.write_bit(false);
            }
            n => write_evql(&mut bw, n),
        }
        write_evql(&mut bw, span.seed_index);
    }
    bw.finish()
}

/// Decode a batch header previously written by [`encode_header`].
///
/// Returns the reconstructed [`Header`] along with the number of bits
/// consumed from the input.  `TelomereError::UnexpectedEof` is
/// returned if the input ends prematurely.
pub fn decode_header(data: &[u8]) -> Result<(Header, usize), TelomereError> {
    let mut br = BitReader::new(data);
    let version = br.read_bits(2)? as u8;
    let block_size = br.read_bits(4)? as u8;
    let hash_len = br.read_bits(10)? as u16;
    let span_count = read_evql(&mut br)?;
    let mut spans = Vec::with_capacity(span_count);
    for _ in 0..span_count {
        let first = br.read_bit()?;
        let arity = if !first {
            1
        } else if !br.read_bit()? {
            2
        } else {
            read_evql(&mut br)?
        };
        let seed = read_evql(&mut br)?;
        spans.push(Span { arity, seed_index: seed });
    }
    let used = br.bits_read();
    Ok((Header { version, block_size, hash_len, spans }, used))
}

// --------------------------------------------------------------------------
// bitstream helpers

struct BitWriter {
    out: Vec<u8>,
    cur: u8,
    used: u8,
}

impl BitWriter {
    fn new() -> Self {
        Self { out: Vec::new(), cur: 0, used: 0 }
    }

    fn write_bit(&mut self, bit: bool) {
        self.cur = (self.cur << 1) | bit as u8;
        self.used += 1;
        if self.used == 8 {
            self.out.push(self.cur);
            self.cur = 0;
            self.used = 0;
        }
    }

    fn write_bits(&mut self, val: u64, bits: usize) {
        for i in (0..bits).rev() {
            self.write_bit(((val >> i) & 1) != 0);
        }
    }

    fn finish(mut self) -> Vec<u8> {
        if self.used > 0 {
            self.cur <<= 8 - self.used;
            self.out.push(self.cur);
        }
        if self.out.is_empty() {
            self.out.push(0);
        }
        self.out
    }
}

struct BitReader<'a> {
    data: &'a [u8],
    pos: usize,
}

impl<'a> BitReader<'a> {
    fn new(data: &'a [u8]) -> Self {
        Self { data, pos: 0 }
    }

    fn read_bit(&mut self) -> Result<bool, TelomereError> {
        if self.pos / 8 >= self.data.len() {
            return Err(TelomereError::UnexpectedEof);
        }
        let bit = ((self.data[self.pos / 8] >> (7 - (self.pos % 8))) & 1) != 0;
        self.pos += 1;
        Ok(bit)
    }

    fn read_bits(&mut self, bits: usize) -> Result<u64, TelomereError> {
        let mut v = 0u64;
        for _ in 0..bits {
            v = (v << 1) | self.read_bit()? as u64;
        }
        Ok(v)
    }

    fn bits_read(&self) -> usize {
        self.pos
    }
}

fn write_evql(w: &mut BitWriter, mut value: usize) {
    let mut width = 1usize;
    let mut n = 0usize;
    while value >= (1usize << width) {
        width <<= 1;
        n += 1;
    }
    for _ in 0..n {
        w.write_bit(true);
    }
    w.write_bit(false);
    for i in (0..width).rev() {
        w.write_bit(((value >> i) & 1) != 0);
    }
}

fn read_evql(r: &mut BitReader) -> Result<usize, TelomereError> {
    let mut n = 0usize;
    loop {
        match r.read_bit()? {
            true => n += 1,
            false => break,
        }
    }
    let width = 1usize << n;
    let mut value = 0usize;
    for _ in 0..width {
        value = (value << 1) | r.read_bit()? as usize;
    }
    Ok(value)
}

// --------------------------------------------------------------------------
// Tests

#[cfg(test)]
mod tests {
    use super::*;

    #[test]
    fn roundtrip_known_stream() -> Result<(), TelomereError> {
        let header = Header {
            version: 1,
            block_size: 4,
            hash_len: 12,
            spans: vec![
                Span { arity: 1, seed_index: 3 },
                Span { arity: 2, seed_index: 1 },
                Span { arity: 5, seed_index: 2 },
            ],
        };
        let enc = encode_header(&header);
        let (dec, used) = decode_header(&enc)?;
        assert_eq!(dec, header);
        assert!(used <= enc.len() * 8);
        Ok(())
    }

    #[test]
    fn literal_marker_bits() {
        let header = Header {
            version: 0,
            block_size: 2,
            hash_len: 10,
            spans: vec![Span { arity: 2, seed_index: 0 }],
        };
        let enc = encode_header(&header);
        // expected prefix length: 2 + 4 + 10 + EVQL(1) = 18 bits
        let bits: Vec<char> = enc
            .iter()
            .flat_map(|b| (0..8).rev().map(move |i| if (b >> i) & 1 == 1 { '1' } else { '0' }))
            .collect();
        let prefix = 18usize;
        assert_eq!(&bits[prefix..prefix + 2], ['1', '0']);
    }
}<|MERGE_RESOLUTION|>--- conflicted
+++ resolved
@@ -20,8 +20,7 @@
 //! All helper routines return the number of bits consumed so callers can
 //! advance the byte stream if additional data follows.
 
-<<<<<<< HEAD
-use thiserror::Error;
+use crate::TelomereError;
 
 /// Span descriptor consisting of a block count (arity) and seed index.
 #[derive(Debug, Clone, PartialEq, Eq)]
@@ -39,36 +38,6 @@
     pub spans: Vec<Span>,
 }
 
-#[derive(Debug, Error, PartialEq, Eq)]
-pub enum TelomereError {
-    #[error("unexpected end of input")]
-    UnexpectedEof,
-}
-
-/// Alias maintained for backwards compatibility with older code. All
-/// header routines now use [`TelomereError`].
-pub type HeaderError = TelomereError;
-
-=======
-use crate::TelomereError;
-
-/// Span descriptor consisting of a block count (arity) and seed index.
-#[derive(Debug, Clone, PartialEq, Eq)]
-pub struct Span {
-    pub arity: usize,
-    pub seed_index: usize,
-}
-
-/// Header metadata and associated spans.
-#[derive(Debug, Clone, PartialEq, Eq)]
-pub struct Header {
-    pub version: u8,
-    pub block_size: u8,
-    pub hash_len: u16,
-    pub spans: Vec<Span>,
-}
-
->>>>>>> 34e9c9e4
 /// Encode a batch header as described in §3 of the July 2025 Telomere
 /// specification.
 ///
