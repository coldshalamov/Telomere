--- conflicted
+++ resolved
@@ -1,8 +1,4 @@
 use clap::Parser;
-<<<<<<< HEAD
-use telomere::io_utils::io_cli_error;
-=======
->>>>>>> 829a1af1
 use sha2::{Digest, Sha256};
 use std::{
     collections::HashSet,
