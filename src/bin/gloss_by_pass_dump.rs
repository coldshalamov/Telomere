/// Module for live compression stats logging

/// A real-time compression logger triggered at block intervals.
pub struct LiveStats {
    pub total_blocks: u64,
    pub interval: u64,
}

impl LiveStats {
    pub fn new(interval: u64) -> Self {
        Self {
            total_blocks: 0,
            interval,
        }
    }

    /// Increment the block counter.
    pub fn tick_block(&mut self) {
        self.total_blocks += 1;
    }

    /// Print span/seed summary every N blocks if interval is set.
    pub fn maybe_log(&self, span: &[u8], seed: &[u8], is_greedy: bool) {
        if self.interval > 0 && self.total_blocks % self.interval == 0 {
            println!(
                "[offset {:>6}] span: {:02X?}  seed: {:02X?}  method: {}",
                self.total_blocks,
                &span[..3.min(span.len())],
                &seed[..3.min(seed.len())],
                if is_greedy { "GREEDY" } else { "FALLBACK" }
            );
        }
    }
}

/// Alternate static-printing function using shared Stats object.
#[derive(Default)]
pub struct Stats {
    pub total_blocks: u64,
}

/// Alternate interface if using external `Stats` state.
#[allow(dead_code)]
pub fn print_window(span: &[u8], seed: &[u8], is_greedy: bool, stats: &Stats, interval: u64) {
    if interval == 0 {
        return;
    }
    if stats.total_blocks % interval == 0 {
        println!(
            "[{:>6}] span: {:02X?} seed: {:02X?} method: {}",
            stats.total_blocks,
            &span[..3.min(span.len())],
            &seed[..3.min(seed.len())],
            if is_greedy { "GREEDY" } else { "FALLBACK" }
        );
    }
}
<<<<<<< HEAD
fn main() {}
=======

fn main() {
    eprintln!("gloss_by_pass_dump tool not yet implemented");
}
>>>>>>> 3e6e5e08
<|MERGE_RESOLUTION|>--- conflicted
+++ resolved
@@ -55,11 +55,7 @@
         );
     }
 }
-<<<<<<< HEAD
-fn main() {}
-=======
 
 fn main() {
     eprintln!("gloss_by_pass_dump tool not yet implemented");
-}
->>>>>>> 3e6e5e08
+}