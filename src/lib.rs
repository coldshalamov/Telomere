mod bloom;
mod compress;
mod compress_stats;
mod gloss;
mod header;
mod sha_cache;
mod path;
mod seed_logger;
mod gloss_prune_hook;
<<<<<<< HEAD
mod live_window;
=======
mod stats;
>>>>>>> 8e078f4d

pub use bloom::*;
pub use compress::TruncHashTable;
pub use compress_stats::{CompressionStats, write_stats_csv};
pub use gloss::*;
pub use header::{Header, encode_header, decode_header, HeaderError};
pub use sha_cache::*;
pub use path::*;
pub use seed_logger::{resume_seed_index, log_seed, HashEntry};
pub use gloss_prune_hook::run as gloss_prune_hook;
<<<<<<< HEAD
pub use live_window::{Stats, print_window};
=======
pub use stats::Stats;
>>>>>>> 8e078f4d

pub const BLOCK_SIZE: usize = 7;

pub fn print_compression_status(original: usize, compressed: usize) {
    let ratio = 100.0 * (1.0 - compressed as f64 / original as f64);
    eprintln!("Compression: {} → {} bytes ({:.2}%)", original, compressed, ratio);
}

#[derive(Debug, Clone)]
pub enum Region {
    Raw(Vec<u8>),
    Compressed(Vec<u8>, Header),
}

// … FULL compress(), decompress(), decompress_with_limit(), etc.

use sha2::{Digest, Sha256};
use std::collections::HashMap;
use std::ops::RangeInclusive;

/// Compress the input using literal passthrough encoding.
pub fn compress(
    data: &[u8],
    _lens: RangeInclusive<u8>,
    _limit: Option<u64>,
    _status: u64,
    _hashes: &mut u64,
    _json: bool,
    _gloss: Option<&GlossTable>,
    _verbosity: u8,
    _gloss_only: bool,
    _coverage: Option<&mut [bool]>,
    _partials: Option<&mut Vec<u8>>,
    _filter: Option<&mut TruncHashTable>,
) -> Vec<u8> {
    let mut stats = CompressionStats::new();
    let mut out = Vec::new();
    let mut offset = 0usize;

    while offset + BLOCK_SIZE <= data.len() {
        stats.tick_block();
        if stats.total_blocks % 5000 == 0 {
            stats.report();
        }
        let remaining_blocks = (data.len() - offset) / BLOCK_SIZE;
        let blocks = remaining_blocks.min(3);
        let header = encode_header(0, 36 + blocks);
        out.extend_from_slice(&header);
        let bytes = blocks * BLOCK_SIZE;
        out.extend_from_slice(&data[offset..offset + bytes]);
        offset += bytes;
        stats.log_match(false, blocks);
    }

    let header = encode_header(0, 40);
    out.extend_from_slice(&header);
    if offset < data.len() {
        out.extend_from_slice(&data[offset..]);
    }

    stats.report();
    write_stats_csv(&stats, "stats_kolyma.csv");
    out
}

/// Decompress a single region respecting a byte limit.
pub fn decompress_region_with_limit(
    region: &Region,
    table: &GlossTable,
    limit: usize,
) -> Option<Vec<u8>> {
    match region {
        Region::Raw(bytes) => {
            if bytes.len() <= limit { Some(bytes.clone()) } else { None }
        }
        Region::Compressed(data, header) => {
            if header.is_literal() {
                let expected = if header.arity == 40 {
                    data.len()
                } else {
                    (header.arity - 36) * BLOCK_SIZE
                };
                if data.len() != expected || data.len() > limit {
                    return None;
                }
                Some(data.clone())
            } else {
                if header.seed_index >= table.entries.len() {
                    return None;
                }
                let entry = &table.entries[header.seed_index];
                if entry.decompressed.len() > limit {
                    return None;
                }
                Some(entry.decompressed.clone())
            }
        }
    }
}

/// Decompress a full byte stream with an optional limit.
pub fn decompress_with_limit(
    input: &[u8],
    table: &GlossTable,
    limit: usize,
) -> Option<Vec<u8>> {
    let mut offset = 0usize;
    let mut out = Vec::new();
    while offset < input.len() {
        let (seed, arity, bits) = decode_header(&input[offset..]).ok()?;
        offset += (bits + 7) / 8;
        if arity >= 37 && arity <= 39 {
            let blocks = arity - 36;
            let bytes = blocks * BLOCK_SIZE;
            if offset + bytes > input.len() || out.len() + bytes > limit {
                return None;
            }
            out.extend_from_slice(&input[offset..offset + bytes]);
            offset += bytes;
        } else if arity == 40 {
            let tail = &input[offset..];
            if out.len() + tail.len() > limit {
                return None;
            }
            out.extend_from_slice(tail);
            offset = input.len();
            break;
        } else {
            if seed >= table.entries.len() {
                return None;
            }
            let entry = &table.entries[seed];
            if out.len() + entry.decompressed.len() > limit {
                return None;
            }
            out.extend_from_slice(&entry.decompressed);
        }
    }
    Some(out)
}

/// Convenience wrapper without a limit.
pub fn decompress(input: &[u8], table: &GlossTable) -> Vec<u8> {
    decompress_with_limit(input, table, usize::MAX).unwrap_or_default()
}

/// Seed-first compression demonstration.
pub fn seed_first_compress(
    data: &[u8],
    seeds: &[Vec<u8>],
    hash_table: &HashMap<Vec<u8>, [u8; 32]>,
) -> Vec<u8> {
    #[derive(Clone)]
    struct Cand { seed_idx: usize, seed_len: usize, len: usize }
    let mut cands: HashMap<usize, Cand> = HashMap::new();
    for (idx, seed) in seeds.iter().enumerate() {
        let digest = hash_table
            .get(seed)
            .cloned()
            .unwrap_or_else(|| Sha256::digest(seed).into());
        let out_bytes = digest.as_slice();
        let mut pos = 0usize;
        while let Some(p) = data[pos..].windows(out_bytes.len()).position(|w| w == out_bytes) {
            let off = pos + p;
            let entry = cands.entry(off).or_insert(Cand { seed_idx: idx, seed_len: seed.len(), len: out_bytes.len() });
            if seed.len() < entry.seed_len || out_bytes.len() > entry.len {
                *entry = Cand { seed_idx: idx, seed_len: seed.len(), len: out_bytes.len() };
            }
            pos = off + 1;
        }
    }
    let mut out = Vec::new();
    let mut pos = 0usize;
    while pos < data.len() {
        if let Some(c) = cands.get(&pos) {
            let blocks = (c.len + BLOCK_SIZE - 1) / BLOCK_SIZE;
            let header = encode_header(c.seed_idx, blocks);
            out.extend_from_slice(&header);
            pos += c.len;
            continue;
        }
        if pos + BLOCK_SIZE > data.len() {
            let header = encode_header(0, 40);
            out.extend_from_slice(&header);
            out.extend_from_slice(&data[pos..]);
            return out;
        }
        let remaining_blocks = (data.len() - pos) / BLOCK_SIZE;
        let blocks = remaining_blocks.min(3).max(1);
        let header = encode_header(0, 36 + blocks);
        out.extend_from_slice(&header);
        let bytes = blocks * BLOCK_SIZE;
        out.extend_from_slice(&data[pos..pos + bytes]);
        pos += bytes;
    }
    let header = encode_header(0, 40);
    out.extend_from_slice(&header);
    out
}<|MERGE_RESOLUTION|>--- conflicted
+++ resolved
@@ -7,11 +7,8 @@
 mod path;
 mod seed_logger;
 mod gloss_prune_hook;
-<<<<<<< HEAD
 mod live_window;
-=======
 mod stats;
->>>>>>> 8e078f4d
 
 pub use bloom::*;
 pub use compress::TruncHashTable;
@@ -22,11 +19,8 @@
 pub use path::*;
 pub use seed_logger::{resume_seed_index, log_seed, HashEntry};
 pub use gloss_prune_hook::run as gloss_prune_hook;
-<<<<<<< HEAD
-pub use live_window::{Stats, print_window};
-=======
+pub use live_window::print_window;
 pub use stats::Stats;
->>>>>>> 8e078f4d
 
 pub const BLOCK_SIZE: usize = 7;
 
@@ -41,11 +35,11 @@
     Compressed(Vec<u8>, Header),
 }
 
-// … FULL compress(), decompress(), decompress_with_limit(), etc.
-
 use sha2::{Digest, Sha256};
 use std::collections::HashMap;
 use std::ops::RangeInclusive;
+use std::fs::File;
+use std::io::Write;
 
 /// Compress the input using literal passthrough encoding.
 pub fn compress(
