--- conflicted
+++ resolved
@@ -128,13 +128,6 @@
         let header = Header { seed_index: seed_idx, arity };
         offset += (bits + 7) / 8;
         if header.is_literal() {
-<<<<<<< HEAD
-            let byte_count = header.arity * BLOCK_SIZE;
-            if offset + byte_count > data.len() {
-                return None;
-            }
-            if out.len() + byte_count > max_bytes {
-=======
             let blocks = header.arity - 37;
             let byte_count = blocks * BLOCK_SIZE;
             if offset + byte_count > data.len() {
@@ -142,7 +135,6 @@
             }
             let remaining = max_bytes.checked_sub(out.len())?;
             if byte_count > remaining {
->>>>>>> 6f35715a
                 return None;
             }
             out.extend_from_slice(&data[offset..offset + byte_count]);
