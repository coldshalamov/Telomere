--- conflicted
+++ resolved
@@ -8,10 +8,7 @@
 mod seed_logger;
 mod gloss_prune_hook;
 mod live_window;
-<<<<<<< HEAD
-=======
 mod stats;
->>>>>>> d5cd9013
 
 pub use bloom::*;
 pub use compress::TruncHashTable;
@@ -22,12 +19,9 @@
 pub use path::*;
 pub use seed_logger::{resume_seed_index, log_seed, HashEntry};
 pub use gloss_prune_hook::run as gloss_prune_hook;
-<<<<<<< HEAD
 pub use live_window::LiveStats;
-=======
 pub use live_window::print_window;
 pub use stats::Stats;
->>>>>>> d5cd9013
 
 pub const BLOCK_SIZE: usize = 7;
 
