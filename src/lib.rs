--- conflicted
+++ resolved
@@ -1,271 +1,3 @@
-//! Core logic for the Inchworm compression system.
-
-use sha2::{Digest, Sha256};
-
-/// Representation of a chain element during compression and decompression.
-#[derive(Clone)]
-pub enum Region {
-    /// Literal 7-byte block that could not be compressed.
-    Raw(Vec<u8>),
-    /// Compressed seed and associated header.
-    Compressed(Vec<u8>, Header),
-}
-
-impl Region {
-    /// Return the encoded length of this region when written to the output
-    /// stream.
-    pub fn encoded_len(&self) -> usize {
-        match self {
-            Region::Raw(_) => 1 + HEADER_SIZE + BLOCK_SIZE,
-            Region::Compressed(seed, _) => seed.len() + HEADER_SIZE,
-        }
-    }
-}
-
-/// Fixed block size in bytes.
-pub const BLOCK_SIZE: usize = 7;
-/// Size of an encoded header in bytes.
-pub const HEADER_SIZE: usize = 3;
-/// Reserved seed byte used for literal fallbacks.
-pub const FALLBACK_SEED: u8 = 0xA5;
-
-/// Header information packed into three bytes.
-#[derive(Debug, Clone, Copy)]
-pub struct Header {
-    /// Seed length encoded as 0..3 for 1..4 bytes.
-    pub seed_len: u8,
-    /// Number of bytes to recursively unpack from the hash output.
-    pub nest_len: u32,
-    /// Arity encoded as 0..3 for 1..4 blocks.
-    pub arity: u8,
-}
-
-impl Header {
-    /// Pack a header into three bytes.
-    pub fn pack(self) -> [u8; HEADER_SIZE] {
-        let raw: u32 = ((self.seed_len as u32) << 22)
-            | ((self.nest_len as u32) << 2)
-            | (self.arity as u32);
-        raw.to_be_bytes()[1..4].try_into().unwrap()
-    }
-
-    /// Unpack a header from three bytes.
-    pub fn unpack(bytes: [u8; HEADER_SIZE]) -> Self {
-        let raw = u32::from_be_bytes([0, bytes[0], bytes[1], bytes[2]]);
-        Self {
-            seed_len: ((raw >> 22) & 0b11) as u8,
-            nest_len: ((raw >> 2) & 0x000F_FFFF) as u32,
-            arity: (raw & 0b11) as u8,
-        }
-    }
-}
-
-/// Check whether the given seed/header pair represents a literal fallback block.
-pub fn is_fallback(seed: &[u8], header: [u8; HEADER_SIZE]) -> bool {
-    seed == [FALLBACK_SEED] && header == [0; HEADER_SIZE]
-}
-
-/// Encode a region into its byte representation.
-pub fn encode_region(region: &Region) -> Vec<u8> {
-    match region {
-        Region::Raw(bytes) => {
-            let mut out = Vec::with_capacity(1 + HEADER_SIZE + BLOCK_SIZE);
-            out.push(FALLBACK_SEED);
-            out.extend_from_slice(&[0; HEADER_SIZE]);
-            out.extend_from_slice(bytes);
-            out
-        }
-        Region::Compressed(seed, header) => {
-            let mut out = Vec::with_capacity(seed.len() + HEADER_SIZE);
-            out.extend_from_slice(seed);
-            out.extend_from_slice(&header.pack());
-            out
-        }
-    }
-}
-
-/// Decode a single region from the front of the input byte slice.
-pub fn decode_region(data: &[u8]) -> (Region, usize) {
-    for n in 1..=4 {
-        if data.len() < n + HEADER_SIZE {
-            continue;
-        }
-        let seed = &data[..n];
-        let header_bytes: [u8; HEADER_SIZE] = data[n..n + HEADER_SIZE].try_into().unwrap();
-        let header = Header::unpack(header_bytes);
-        if header.seed_len as usize + 1 == n {
-            let consumed = n + HEADER_SIZE;
-            if is_fallback(seed, header_bytes) {
-                let end = consumed + BLOCK_SIZE;
-                let block = data[consumed..end].to_vec();
-                return (Region::Raw(block), consumed + BLOCK_SIZE);
-            } else {
-                return (Region::Compressed(seed.to_vec(), header), consumed);
-            }
-        }
-    }
-    panic!("invalid encoded region");
-}
-
-/// Recursively decode a region into its literal bytes.
-pub fn decompress_region(region: &Region) -> Vec<u8> {
-    match region {
-        Region::Raw(bytes) => bytes.clone(),
-        Region::Compressed(seed, header) => {
-            let digest = Sha256::digest(seed);
-            if header.arity == 0 {
-                digest[..BLOCK_SIZE].to_vec()
-            } else {
-                let len = header.nest_len as usize;
-                decompress(&digest[..len])
-            }
-        }
-    }
-}
-
-fn decompress_regions(regions: &[Region]) -> Vec<u8> {
-    let mut out = Vec::new();
-    for r in regions {
-        out.extend_from_slice(&decompress_region(r));
-    }
-    out
-}
-
-fn encoded_len_of_regions(regions: &[Region]) -> usize {
-    regions.iter().map(|r| r.encoded_len()).sum()
-}
-
-/// Compress input data according to the Inchworm algorithm.
-///
-/// This implementation performs a brute-force search over seeds of length 1..=4
-/// bytes. It is intentionally literal and does not employ heuristics or
-/// pattern-based optimisation. The search space is extremely large for real
-/// inputs, so callers may wish to limit the number of seeds explored via the
-/// `seed_limit` parameter for demonstrations or testing.
-use std::ops::RangeInclusive;
-
-pub fn print_stats(chain: &[Region], original_bytes: usize, hashes: u64) {
-    let encoded = encoded_len_of_regions(chain);
-    let ratio = encoded as f64 * 100.0 / original_bytes as f64;
-    let hashes_per_byte = if encoded == 0 {
-        0.0
-    } else {
-        hashes as f64 / encoded as f64
-    };
-
-    eprintln!("Compression complete!");
-    eprintln!("Input: {} bytes", original_bytes);
-    eprintln!("Output: {} bytes", encoded);
-    eprintln!("Ratio: {:.2}%", ratio);
-    eprintln!("Total hashes: {}", hashes);
-    eprintln!("Hashes/byte: {:.1}", hashes_per_byte);
-}
-
-pub fn compress(
-    data: &[u8],
-    seed_len_range: RangeInclusive<u8>,
-    seed_limit: Option<u64>,
-    status_interval: u64,
-    hash_counter: &mut u64,
-) -> Vec<u8> {
-    let mut chain: Vec<Region> = data
-        .chunks(BLOCK_SIZE)
-        .map(|b| Region::Raw(b.to_vec()))
-        .collect();
-    let original_regions = chain.len();
-    let original_bytes = data.len();
-    let mut matches = 0u64;
-
-    loop {
-        let mut matched = false;
-
-        'search: for seed_len in seed_len_range.clone() {
-            let max = 1u64 << (8 * seed_len as u64);
-            let limit = seed_limit.unwrap_or(max).min(max);
-
-            for seed in 0..limit {
-                *hash_counter += 1;
-                if *hash_counter % status_interval == 0 {
-                    let enc = encoded_len_of_regions(&chain);
-                    let ratio = enc as f64 * 100.0 / original_bytes as f64;
-                    eprintln!(
-                        "[{:.2}M hashes] {} matches | Chain: {} \u2192 {} regions | {} \u2192 {} bytes ({:.2}%)",
-                        *hash_counter as f64 / 1_000_000.0,
-                        matches,
-                        original_regions,
-                        chain.len(),
-                        original_bytes,
-                        enc,
-                        ratio
-                    );
-                }
-
-                let seed_bytes = &seed.to_be_bytes()[8 - seed_len as usize..];
-                let digest = Sha256::digest(seed_bytes);
-
-                for start in 0..chain.len() {
-                    for arity in (2..=4u8).rev() {
-                        if start + arity as usize > chain.len() {
-                            continue;
-                        }
-                        let slice = &chain[start..start + arity as usize];
-                        let target = decompress_regions(slice);
-                        if digest.starts_with(&target) {
-                            let nest = encoded_len_of_regions(slice) as u32;
-                            let header = Header {
-                                seed_len: seed_len - 1,
-                                nest_len: nest,
-                                arity: arity - 1,
-                            };
-                            eprintln!(
-                                "match: seed={} len={} arity={} nest={} index={}",
-                                hex::encode(seed_bytes),
-                                seed_len,
-                                arity,
-                                nest,
-                                start
-                            );
-                            let region = Region::Compressed(seed_bytes.to_vec(), header);
-                            chain.splice(start..start + arity as usize, [region]);
-                            matched = true;
-                            matches += 1;
-                            break 'search;
-                        }
-                    }
-                }
-            }
-        }
-
-        if !matched {
-            break;
-        }
-    }
-
-    let mut encoded = Vec::new();
-    for r in &chain {
-        encoded.extend_from_slice(&encode_region(r));
-    }
-
-    print_stats(&chain, original_bytes, *hash_counter);
-
-    encoded
-}
-
-/// Recursively decode data produced by `compress`.
-pub fn decompress(mut data: &[u8]) -> Vec<u8> {
-    let mut out = Vec::new();
-    let mut offset = 0;
-
-    while offset < data.len() {
-        let (region, consumed) = decode_region(&data[offset..]);
-        offset += consumed;
-        out.extend_from_slice(&decompress_region(&region));
-    }
-
-    out
-}
-
-<<<<<<< HEAD
 /// Attempt to decode a region without panicking.
 fn decode_region_safe(data: &[u8]) -> Option<(Region, usize)> {
     for n in 1..=4 {
@@ -330,26 +62,10 @@
 
 /// Table containing all valid seed/header pairs for 1- and 2-byte seeds.
 pub struct GlossTable {
-=======
-/// Entry within the [`GlossTable`].
-pub struct GlossEntry {
-    /// Seed bytes that produced the digest.
-    pub seed: Vec<u8>,
-    /// Header describing how the digest should be interpreted.
-    pub header: Header,
-    /// Result of [`decompress_region`] for this seed/header pair.
-    pub decompressed: Vec<u8>,
-}
-
-/// Table of seed/header pairs whose digests begin with valid encoded data.
-pub struct GlossTable {
-    /// All matching entries discovered during construction.
->>>>>>> 80d8224e
     pub entries: Vec<GlossEntry>,
 }
 
 impl GlossTable {
-<<<<<<< HEAD
     /// Generate the table at runtime.
     pub fn generate() -> Self {
         let mut entries = Vec::new();
@@ -361,7 +77,7 @@
                 for len in 0..=digest.len() {
                     if let Some(bytes) = decompress_safe(&digest[..len]) {
                         let blocks = bytes.len() / BLOCK_SIZE;
-                        if bytes.len() % BLOCK_SIZE != 0 || blocks < 2 || blocks > 4 {
+                        if bytes.len() % BLOCK_SIZE != 0 || !(2..=4).contains(&blocks) {
                             continue;
                         }
                         let header = Header {
@@ -380,52 +96,6 @@
                 }
             }
         }
-=======
-    /// Build a table covering all one- and two-byte seeds.
-    pub fn build() -> Self {
-        use std::panic::{catch_unwind, AssertUnwindSafe};
-
-        fn try_decompress(bytes: &[u8]) -> Option<Vec<u8>> {
-            catch_unwind(AssertUnwindSafe(|| decompress(bytes))).ok()
-        }
-
-        let mut entries = Vec::new();
-
-        for seed_len in 1..=2u8 {
-            let max = 1u64 << (8 * seed_len as u64);
-            for n in 0..max {
-                let seed_bytes: Vec<u8> = n.to_be_bytes()[8 - seed_len as usize..].to_vec();
-                let digest = Sha256::digest(&seed_bytes);
-
-                for len in 0..=digest.len() {
-                    let prefix = &digest[..len];
-                    let Some(data) = try_decompress(prefix) else { continue };
-                    if data.len() % BLOCK_SIZE != 0 {
-                        continue;
-                    }
-                    let blocks = data.len() / BLOCK_SIZE;
-                    if !(2..=4).contains(&blocks) {
-                        continue;
-                    }
-
-                    let header = Header {
-                        seed_len: seed_len - 1,
-                        nest_len: len as u32,
-                        arity: (blocks as u8) - 1,
-                    };
-
-                    let decompressed = decompress_region(&Region::Compressed(seed_bytes.clone(), header));
-
-                    entries.push(GlossEntry {
-                        seed: seed_bytes.clone(),
-                        header,
-                        decompressed,
-                    });
-                }
-            }
-        }
-
->>>>>>> 80d8224e
         Self { entries }
     }
-}
+}