mod block;
mod bloom;
mod bundle;
mod compress;
mod compress_stats;
mod gloss;
mod gloss_prune_hook;
mod header;
mod live_window;
mod path;
mod seed_detect;
mod seed_logger;
mod sha_cache;
mod stats;

pub use block::{
    apply_block_changes, detect_bundles, group_by_bit_length, split_into_blocks, Block,
    BlockChange, BlockTable,
};
pub use bloom::*;
pub use bundle::{apply_bundle, BlockStatus, MutableBlock};
pub use compress::{
    compress, compress_block, dump_beliefmap_json, dump_gloss_to_csv, TruncHashTable,
};
pub use compress_stats::{write_stats_csv, CompressionStats};
pub use gloss::*;
pub use gloss_prune_hook::run as gloss_prune_hook;
pub use header::{decode_header, encode_header, Header, HeaderError};
pub use live_window::{print_window, LiveStats};
pub use path::*;
<<<<<<< HEAD
pub use seed_detect::{
    detect_seed_matches,
    BlockStatus as SeedBlockStatus,
    MatchRecord,
    MutableBlock as SeedMutableBlock,
};
=======
pub use seed_detect::{detect_seed_matches, MatchRecord};
>>>>>>> db492fb2
pub use seed_logger::{log_seed, resume_seed_index, HashEntry};
pub use sha_cache::*;
pub use stats::Stats;

use crate::compress::FallbackSeeds;
use crate::path::PathGloss as PathGlossPrivate;
use sha2::{Digest, Sha256};
use std::collections::HashMap;
use std::ops::RangeInclusive;

pub const BLOCK_SIZE: usize = 3;

pub fn print_compression_status(original: usize, compressed: usize) {
    let ratio = 100.0 * (1.0 - compressed as f64 / original as f64);
    eprintln!(
        "Compression: {} → {} bytes ({:.2}%)",
        original, compressed, ratio
    );
}

#[derive(Debug, Clone)]
pub enum Region {
    Raw(Vec<u8>),
    Compressed(Vec<u8>, Header),
}

<<<<<<< HEAD
/// Compress the input using a simple literal passthrough format.
pub fn compress(
    data: &[u8],
    _lens: RangeInclusive<u8>,
    _limit: Option<u64>,
    _status: u64,
    _hashes: &mut u64,
    _json: bool,
    _gloss: Option<&GlossTable>,
    _verbosity: u8,
    _gloss_only: bool,
    _coverage: Option<&mut [bool]>,
    _partials: Option<&mut Vec<u8>>,
    _filter: Option<&mut TruncHashTable>,
) -> Vec<u8> {
    let mut out = Vec::new();
    let mut offset = 0usize;
    while offset + BLOCK_SIZE <= data.len() {
        let remaining_blocks = (data.len() - offset) / BLOCK_SIZE;
        let blocks = remaining_blocks.min(3);
        let header = encode_header(0, 36 + blocks);
        out.extend_from_slice(&header);
        let bytes = blocks * BLOCK_SIZE;
        out.extend_from_slice(&data[offset..offset + bytes]);
        offset += bytes;
    }
    let header = encode_header(0, 40);
    out.extend_from_slice(&header);
    if offset < data.len() {
        out.extend_from_slice(&data[offset..]);
    }
    out
}

=======
>>>>>>> db492fb2
/// Decompress a single region respecting a byte limit.
pub fn decompress_region_with_limit(
    region: &Region,
    table: &GlossTable,
    limit: usize,
) -> Option<Vec<u8>> {
    match region {
        Region::Raw(bytes) => {
<<<<<<< HEAD
            if bytes.len() <= limit { Some(bytes.clone()) } else { None }
=======
            if bytes.len() <= limit {
                Some(bytes.clone())
            } else {
                None
            }
>>>>>>> db492fb2
        }
        Region::Compressed(data, header) => {
            if header.is_literal() {
                let expected = if header.arity == 40 {
                    data.len()
                } else {
                    (header.arity - 36) * BLOCK_SIZE
                };
                if data.len() != expected || data.len() > limit {
                    return None;
                }
                Some(data.clone())
            } else {
                if header.seed_index >= table.entries.len() {
                    return None;
                }
                let entry = &table.entries[header.seed_index];
                if entry.decompressed.len() > limit {
                    return None;
                }
                Some(entry.decompressed.clone())
            }
        }
    }
}

/// Decompress a full byte stream with an optional limit.
<<<<<<< HEAD
pub fn decompress_with_limit(
    input: &[u8],
    table: &GlossTable,
    limit: usize,
) -> Option<Vec<u8>> {
=======
pub fn decompress_with_limit(input: &[u8], table: &GlossTable, limit: usize) -> Option<Vec<u8>> {
>>>>>>> db492fb2
    let mut offset = 0usize;
    let mut out = Vec::new();
    while offset < input.len() {
        let (seed, arity, bits) = decode_header(&input[offset..]).ok()?;
        offset += (bits + 7) / 8;
        if arity >= 37 && arity <= 39 {
            let blocks = arity - 36;
            let bytes = blocks * BLOCK_SIZE;
            if offset + bytes > input.len() || out.len() + bytes > limit {
                return None;
            }
            out.extend_from_slice(&input[offset..offset + bytes]);
            offset += bytes;
        } else if arity == 40 {
            let tail = &input[offset..];
            if out.len() + tail.len() > limit {
                return None;
            }
            out.extend_from_slice(tail);
            offset = input.len();
            break;
        } else {
            if seed >= table.entries.len() {
                return None;
            }
            let entry = &table.entries[seed];
            if out.len() + entry.decompressed.len() > limit {
                return None;
            }
            out.extend_from_slice(&entry.decompressed);
        }
    }
    Some(out)
}

/// Convenience wrapper without a limit.
pub fn decompress(input: &[u8], table: &GlossTable) -> Vec<u8> {
    decompress_with_limit(input, table, usize::MAX).unwrap_or_default()
}<|MERGE_RESOLUTION|>--- conflicted
+++ resolved
@@ -3,8 +3,6 @@
 mod bundle;
 mod compress;
 mod compress_stats;
-mod gloss;
-mod gloss_prune_hook;
 mod header;
 mod live_window;
 mod path;
@@ -19,25 +17,12 @@
 };
 pub use bloom::*;
 pub use bundle::{apply_bundle, BlockStatus, MutableBlock};
-pub use compress::{
-    compress, compress_block, dump_beliefmap_json, dump_gloss_to_csv, TruncHashTable,
-};
+pub use compress::{compress, compress_block, dump_beliefmap_json, dump_gloss_to_csv, TruncHashTable};
 pub use compress_stats::{write_stats_csv, CompressionStats};
-pub use gloss::*;
-pub use gloss_prune_hook::run as gloss_prune_hook;
 pub use header::{decode_header, encode_header, Header, HeaderError};
 pub use live_window::{print_window, LiveStats};
 pub use path::*;
-<<<<<<< HEAD
-pub use seed_detect::{
-    detect_seed_matches,
-    BlockStatus as SeedBlockStatus,
-    MatchRecord,
-    MutableBlock as SeedMutableBlock,
-};
-=======
 pub use seed_detect::{detect_seed_matches, MatchRecord};
->>>>>>> db492fb2
 pub use seed_logger::{log_seed, resume_seed_index, HashEntry};
 pub use sha_cache::*;
 pub use stats::Stats;
@@ -64,43 +49,6 @@
     Compressed(Vec<u8>, Header),
 }
 
-<<<<<<< HEAD
-/// Compress the input using a simple literal passthrough format.
-pub fn compress(
-    data: &[u8],
-    _lens: RangeInclusive<u8>,
-    _limit: Option<u64>,
-    _status: u64,
-    _hashes: &mut u64,
-    _json: bool,
-    _gloss: Option<&GlossTable>,
-    _verbosity: u8,
-    _gloss_only: bool,
-    _coverage: Option<&mut [bool]>,
-    _partials: Option<&mut Vec<u8>>,
-    _filter: Option<&mut TruncHashTable>,
-) -> Vec<u8> {
-    let mut out = Vec::new();
-    let mut offset = 0usize;
-    while offset + BLOCK_SIZE <= data.len() {
-        let remaining_blocks = (data.len() - offset) / BLOCK_SIZE;
-        let blocks = remaining_blocks.min(3);
-        let header = encode_header(0, 36 + blocks);
-        out.extend_from_slice(&header);
-        let bytes = blocks * BLOCK_SIZE;
-        out.extend_from_slice(&data[offset..offset + bytes]);
-        offset += bytes;
-    }
-    let header = encode_header(0, 40);
-    out.extend_from_slice(&header);
-    if offset < data.len() {
-        out.extend_from_slice(&data[offset..]);
-    }
-    out
-}
-
-=======
->>>>>>> db492fb2
 /// Decompress a single region respecting a byte limit.
 pub fn decompress_region_with_limit(
     region: &Region,
@@ -109,15 +57,11 @@
 ) -> Option<Vec<u8>> {
     match region {
         Region::Raw(bytes) => {
-<<<<<<< HEAD
-            if bytes.len() <= limit { Some(bytes.clone()) } else { None }
-=======
             if bytes.len() <= limit {
                 Some(bytes.clone())
             } else {
                 None
             }
->>>>>>> db492fb2
         }
         Region::Compressed(data, header) => {
             if header.is_literal() {
@@ -145,15 +89,11 @@
 }
 
 /// Decompress a full byte stream with an optional limit.
-<<<<<<< HEAD
 pub fn decompress_with_limit(
     input: &[u8],
     table: &GlossTable,
     limit: usize,
 ) -> Option<Vec<u8>> {
-=======
-pub fn decompress_with_limit(input: &[u8], table: &GlossTable, limit: usize) -> Option<Vec<u8>> {
->>>>>>> db492fb2
     let mut offset = 0usize;
     let mut out = Vec::new();
     while offset < input.len() {
