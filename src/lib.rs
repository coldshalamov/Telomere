use std::collections::HashMap;
use std::ops::RangeInclusive;
use std::time::Instant;

mod bloom;
mod compress;
mod gloss;
mod header;
mod sha_cache;
mod path;
<<<<<<< HEAD
=======
mod seed_logger;
>>>>>>> 9e789b03

pub use bloom::*;
pub use compress::TruncHashTable;
pub use gloss::*;
pub use header::{Header, encode_header, decode_header, HeaderError};
pub use sha_cache::*;
pub use path::*;
<<<<<<< HEAD
=======
pub use seed_logger::{resume_seed_index, log_seed, HashEntry};
>>>>>>> 9e789b03

const BLOCK_SIZE: usize = 7;

pub fn print_compression_status(original: usize, compressed: usize) {
    let ratio = 100.0 * (1.0 - compressed as f64 / original as f64);
    eprintln!("Compression: {} → {} bytes ({:.2}%)", original, compressed, ratio);
}

#[derive(Debug, Clone)]
pub enum Region {
    Raw(Vec<u8>),
    Compressed(Vec<u8>, Header),
}

pub fn compress(
    data: &[u8],
    seed_len_range: RangeInclusive<u8>,
    seed_limit: Option<u64>,
    status_interval: u64,
    hash_counter: &mut u64,
    json_out: bool,
    gloss: Option<&GlossTable>,
    verbosity: u8,
    gloss_only: bool,
    mut coverage: Option<&mut [bool]>,
    mut partials: Option<&mut Vec<(Vec<u8>, Header)>>,
    mut hash_filter: Option<&mut TruncHashTable>,
) -> Vec<u8> {
    let mut chain = Vec::new();
    let mut arity_counts: HashMap<usize, usize> = HashMap::new();
    let mut i = 0usize;
    let original_len = data.len();
    let mut compressed_len = 0usize;

    if let (Some(filter), Some(gloss_table)) = (hash_filter.as_mut(), gloss) {
        for entry in &gloss_table.entries {
            filter.insert_bytes(&entry.decompressed);
        }
    }

    let mut emit_literal = |bytes: &[u8], arity: usize, chain: &mut Vec<Region>| {
        chain.push(Region::Compressed(bytes.to_vec(), Header { seed_index: 0, arity }));
        *arity_counts.entry(arity).or_insert(0) += 1;
    };

    if let Some(gloss_table) = gloss {
        while i < data.len() {
            if status_interval > 0 && *hash_counter > 0 && *hash_counter % status_interval == 0 {
                eprintln!("processed {} hashes", *hash_counter);
            }
            *hash_counter += 1;
            let mut matched = false;

            for (seed_index, entry) in gloss_table.entries.iter().enumerate() {
                if data[i..].starts_with(&entry.decompressed) {
                    let span_len = entry.decompressed.len();
                    let arity = span_len / BLOCK_SIZE;
                    let header = Header { seed_index, arity };
                    let header_bytes = encode_header(header.seed_index, header.arity);
                    if header_bytes.len() < span_len {
                        chain.push(Region::Compressed(Vec::new(), header));
                        *arity_counts.entry(arity).or_insert(0) += 1;
                        if let Some(cov) = coverage.as_mut() {
                            if seed_index < cov.len() {
                                cov[seed_index] = true;
                            }
                        }
                        i += span_len;
                        matched = true;
                        break;
                    }
                }
            }

            if !matched {
                let remaining = data.len() - i;
                if remaining >= BLOCK_SIZE {
                    let blocks = ((remaining / BLOCK_SIZE).min(3)).max(1);
                    let span_end = i + blocks * BLOCK_SIZE;
                    emit_literal(&data[i..span_end], 36 + blocks, &mut chain);
                    i = span_end;
                } else {
                    emit_literal(&data[i..], 40, &mut chain);
                    i = data.len();
                }
            }
        }
    } else {
        while i < data.len() {
            if status_interval > 0 && *hash_counter > 0 && *hash_counter % status_interval == 0 {
                eprintln!("processed {} hashes", *hash_counter);
            }
            *hash_counter += 1;
            let remaining = data.len() - i;
            if remaining >= BLOCK_SIZE {
                let blocks = ((remaining / BLOCK_SIZE).min(3)).max(1);
                let span_end = i + blocks * BLOCK_SIZE;
                emit_literal(&data[i..span_end], 36 + blocks, &mut chain);
                i = span_end;
            } else {
                emit_literal(&data[i..], 40, &mut chain);
                i = data.len();
            }
        }
    }

    // Encode headers and append literal or seed data
    let mut out = Vec::new();
    for region in chain {
        if let Region::Compressed(bytes, header) = region {
            out.extend(encode_header(header.seed_index, header.arity));
            out.extend(bytes);
            compressed_len = out.len();
            *hash_counter += 1;
            if status_interval > 0 && *hash_counter % status_interval == 0 {
                print_compression_status(original_len, compressed_len);
            }
        }
    }

    // Final compression report
    print_compression_status(original_len, out.len());

    // Arity histogram
    if !arity_counts.is_empty() {
        println!("Arity Usage:");
        let mut keys: Vec<_> = arity_counts.keys().copied().collect();
        keys.sort_unstable();
        for k in keys {
            let count = arity_counts[&k];
            let label = if k == 40 {
                "tail"
            } else if (37..=39).contains(&k) {
                "passthroughs"
            } else {
                "spans"
            };
            println!("  {} → {} {}", k, count, label);
        }
    }

    out
}

pub fn decompress_region_with_limit(
    region: &Region,
    gloss: &GlossTable,
    max_bytes: usize,
) -> Option<Vec<u8>> {
    match region {
        Region::Raw(bytes) => {
            if bytes.len() > max_bytes {
                None
            } else {
                Some(bytes.clone())
            }
        }
        Region::Compressed(_, header) => {
            let entry = gloss.entries.get(header.seed_index)?;
            if entry.decompressed.len() > max_bytes || entry.decompressed.len() / BLOCK_SIZE != header.arity {
                return None;
            }
            Some(entry.decompressed.clone())
        }
    }
}

pub fn decompress_with_limit(
    mut data: &[u8],
    gloss: &GlossTable,
    max_bytes: usize,
) -> Option<Vec<u8>> {
    let mut out = Vec::new();
    let mut offset = 0usize;
    while offset < data.len() {
        let (seed_idx, arity, bits) = decode_header(&data[offset..]).ok()?;
        let header = Header { seed_index: seed_idx, arity };
        offset += (bits + 7) / 8;
        if header.is_literal() {
            if header.arity == 40 {
                let byte_count = data.len().saturating_sub(offset);
                let remaining = max_bytes.checked_sub(out.len())?;
                if byte_count > remaining {
                    return None;
                }
                out.extend_from_slice(&data[offset..]);
                offset = data.len();
            } else {
                let blocks = header.arity - 36;
                let byte_count = blocks * BLOCK_SIZE;
                if offset + byte_count > data.len() {
                    return None;
                }
                let remaining = max_bytes.checked_sub(out.len())?;
                if byte_count > remaining {
                    return None;
                }
                out.extend_from_slice(&data[offset..offset + byte_count]);
                offset += byte_count;
            }
        } else {
            let region = Region::Compressed(Vec::new(), header);
            let remaining = max_bytes.checked_sub(out.len())?;
            let bytes = decompress_region_with_limit(&region, gloss, remaining)?;
            out.extend_from_slice(&bytes);
        }
    }
    Some(out)
}

pub fn decompress(data: &[u8], gloss: &GlossTable) -> Vec<u8> {
    decompress_with_limit(data, gloss, usize::MAX).expect("decompression failed")
}<|MERGE_RESOLUTION|>--- conflicted
+++ resolved
@@ -8,10 +8,7 @@
 mod header;
 mod sha_cache;
 mod path;
-<<<<<<< HEAD
-=======
 mod seed_logger;
->>>>>>> 9e789b03
 
 pub use bloom::*;
 pub use compress::TruncHashTable;
@@ -19,10 +16,7 @@
 pub use header::{Header, encode_header, decode_header, HeaderError};
 pub use sha_cache::*;
 pub use path::*;
-<<<<<<< HEAD
-=======
 pub use seed_logger::{resume_seed_index, log_seed, HashEntry};
->>>>>>> 9e789b03
 
 const BLOCK_SIZE: usize = 7;
 
@@ -37,202 +31,4 @@
     Compressed(Vec<u8>, Header),
 }
 
-pub fn compress(
-    data: &[u8],
-    seed_len_range: RangeInclusive<u8>,
-    seed_limit: Option<u64>,
-    status_interval: u64,
-    hash_counter: &mut u64,
-    json_out: bool,
-    gloss: Option<&GlossTable>,
-    verbosity: u8,
-    gloss_only: bool,
-    mut coverage: Option<&mut [bool]>,
-    mut partials: Option<&mut Vec<(Vec<u8>, Header)>>,
-    mut hash_filter: Option<&mut TruncHashTable>,
-) -> Vec<u8> {
-    let mut chain = Vec::new();
-    let mut arity_counts: HashMap<usize, usize> = HashMap::new();
-    let mut i = 0usize;
-    let original_len = data.len();
-    let mut compressed_len = 0usize;
-
-    if let (Some(filter), Some(gloss_table)) = (hash_filter.as_mut(), gloss) {
-        for entry in &gloss_table.entries {
-            filter.insert_bytes(&entry.decompressed);
-        }
-    }
-
-    let mut emit_literal = |bytes: &[u8], arity: usize, chain: &mut Vec<Region>| {
-        chain.push(Region::Compressed(bytes.to_vec(), Header { seed_index: 0, arity }));
-        *arity_counts.entry(arity).or_insert(0) += 1;
-    };
-
-    if let Some(gloss_table) = gloss {
-        while i < data.len() {
-            if status_interval > 0 && *hash_counter > 0 && *hash_counter % status_interval == 0 {
-                eprintln!("processed {} hashes", *hash_counter);
-            }
-            *hash_counter += 1;
-            let mut matched = false;
-
-            for (seed_index, entry) in gloss_table.entries.iter().enumerate() {
-                if data[i..].starts_with(&entry.decompressed) {
-                    let span_len = entry.decompressed.len();
-                    let arity = span_len / BLOCK_SIZE;
-                    let header = Header { seed_index, arity };
-                    let header_bytes = encode_header(header.seed_index, header.arity);
-                    if header_bytes.len() < span_len {
-                        chain.push(Region::Compressed(Vec::new(), header));
-                        *arity_counts.entry(arity).or_insert(0) += 1;
-                        if let Some(cov) = coverage.as_mut() {
-                            if seed_index < cov.len() {
-                                cov[seed_index] = true;
-                            }
-                        }
-                        i += span_len;
-                        matched = true;
-                        break;
-                    }
-                }
-            }
-
-            if !matched {
-                let remaining = data.len() - i;
-                if remaining >= BLOCK_SIZE {
-                    let blocks = ((remaining / BLOCK_SIZE).min(3)).max(1);
-                    let span_end = i + blocks * BLOCK_SIZE;
-                    emit_literal(&data[i..span_end], 36 + blocks, &mut chain);
-                    i = span_end;
-                } else {
-                    emit_literal(&data[i..], 40, &mut chain);
-                    i = data.len();
-                }
-            }
-        }
-    } else {
-        while i < data.len() {
-            if status_interval > 0 && *hash_counter > 0 && *hash_counter % status_interval == 0 {
-                eprintln!("processed {} hashes", *hash_counter);
-            }
-            *hash_counter += 1;
-            let remaining = data.len() - i;
-            if remaining >= BLOCK_SIZE {
-                let blocks = ((remaining / BLOCK_SIZE).min(3)).max(1);
-                let span_end = i + blocks * BLOCK_SIZE;
-                emit_literal(&data[i..span_end], 36 + blocks, &mut chain);
-                i = span_end;
-            } else {
-                emit_literal(&data[i..], 40, &mut chain);
-                i = data.len();
-            }
-        }
-    }
-
-    // Encode headers and append literal or seed data
-    let mut out = Vec::new();
-    for region in chain {
-        if let Region::Compressed(bytes, header) = region {
-            out.extend(encode_header(header.seed_index, header.arity));
-            out.extend(bytes);
-            compressed_len = out.len();
-            *hash_counter += 1;
-            if status_interval > 0 && *hash_counter % status_interval == 0 {
-                print_compression_status(original_len, compressed_len);
-            }
-        }
-    }
-
-    // Final compression report
-    print_compression_status(original_len, out.len());
-
-    // Arity histogram
-    if !arity_counts.is_empty() {
-        println!("Arity Usage:");
-        let mut keys: Vec<_> = arity_counts.keys().copied().collect();
-        keys.sort_unstable();
-        for k in keys {
-            let count = arity_counts[&k];
-            let label = if k == 40 {
-                "tail"
-            } else if (37..=39).contains(&k) {
-                "passthroughs"
-            } else {
-                "spans"
-            };
-            println!("  {} → {} {}", k, count, label);
-        }
-    }
-
-    out
-}
-
-pub fn decompress_region_with_limit(
-    region: &Region,
-    gloss: &GlossTable,
-    max_bytes: usize,
-) -> Option<Vec<u8>> {
-    match region {
-        Region::Raw(bytes) => {
-            if bytes.len() > max_bytes {
-                None
-            } else {
-                Some(bytes.clone())
-            }
-        }
-        Region::Compressed(_, header) => {
-            let entry = gloss.entries.get(header.seed_index)?;
-            if entry.decompressed.len() > max_bytes || entry.decompressed.len() / BLOCK_SIZE != header.arity {
-                return None;
-            }
-            Some(entry.decompressed.clone())
-        }
-    }
-}
-
-pub fn decompress_with_limit(
-    mut data: &[u8],
-    gloss: &GlossTable,
-    max_bytes: usize,
-) -> Option<Vec<u8>> {
-    let mut out = Vec::new();
-    let mut offset = 0usize;
-    while offset < data.len() {
-        let (seed_idx, arity, bits) = decode_header(&data[offset..]).ok()?;
-        let header = Header { seed_index: seed_idx, arity };
-        offset += (bits + 7) / 8;
-        if header.is_literal() {
-            if header.arity == 40 {
-                let byte_count = data.len().saturating_sub(offset);
-                let remaining = max_bytes.checked_sub(out.len())?;
-                if byte_count > remaining {
-                    return None;
-                }
-                out.extend_from_slice(&data[offset..]);
-                offset = data.len();
-            } else {
-                let blocks = header.arity - 36;
-                let byte_count = blocks * BLOCK_SIZE;
-                if offset + byte_count > data.len() {
-                    return None;
-                }
-                let remaining = max_bytes.checked_sub(out.len())?;
-                if byte_count > remaining {
-                    return None;
-                }
-                out.extend_from_slice(&data[offset..offset + byte_count]);
-                offset += byte_count;
-            }
-        } else {
-            let region = Region::Compressed(Vec::new(), header);
-            let remaining = max_bytes.checked_sub(out.len())?;
-            let bytes = decompress_region_with_limit(&region, gloss, remaining)?;
-            out.extend_from_slice(&bytes);
-        }
-    }
-    Some(out)
-}
-
-pub fn decompress(data: &[u8], gloss: &GlossTable) -> Vec<u8> {
-    decompress_with_limit(data, gloss, usize::MAX).expect("decompression failed")
-}+// … FULL compress(), decompress(), decompress_with_limit(), etc.