--- conflicted
+++ resolved
@@ -116,7 +116,10 @@
         }
     }
 
-<<<<<<< HEAD
+    // Final compression report
+    print_compression_status(original_len, out.len());
+
+    // Arity histogram
     if !arity_counts.is_empty() {
         println!("Arity Usage:");
         let mut keys: Vec<_> = arity_counts.keys().copied().collect();
@@ -133,9 +136,6 @@
             println!("  {} → {} {}", k, count, label);
         }
     }
-=======
-    print_compression_status(original_len, out.len());
->>>>>>> de0935c5
 
     out
 }
