--- conflicted
+++ resolved
@@ -5,15 +5,10 @@
 mod header;
 mod live_window;
 mod path;
-<<<<<<< HEAD
-pub mod gloss;
-=======
->>>>>>> 9afe361d
 mod seed_detect;
 mod seed_logger;
 mod sha_cache;
 mod stats;
-pub mod gloss;
 
 pub use block::{
     apply_block_changes, detect_bundles, group_by_bit_length, split_into_blocks, Block,
@@ -30,7 +25,8 @@
 pub use sha_cache::*;
 pub use stats::Stats;
 
-pub const BLOCK_SIZE: usize = 3;
+// REMOVE the constant
+// pub const BLOCK_SIZE: usize = 3;
 
 pub fn print_compression_status(original: usize, compressed: usize) {
     let ratio = 100.0 * (1.0 - compressed as f64 / original as f64);
@@ -50,6 +46,7 @@
 /// MVP: Only supports literal decompression, no gloss/seed paths.
 pub fn decompress_region_with_limit(
     region: &Region,
+    block_size: usize,
     limit: usize,
 ) -> Option<Vec<u8>> {
     match region {
@@ -65,7 +62,7 @@
                 let expected = if header.arity == 40 {
                     data.len()
                 } else {
-                    (header.arity - 36) * BLOCK_SIZE
+                    (header.arity - 36) * block_size
                 };
                 if data.len() != expected || data.len() > limit {
                     return None;
@@ -81,18 +78,23 @@
 
 /// Decompress a full byte stream with an optional limit.
 /// MVP: Only supports literal headers.
+/// Expects the *first byte* of the file to be block_size.
 pub fn decompress_with_limit(
     input: &[u8],
     limit: usize,
 ) -> Option<Vec<u8>> {
-    let mut offset = 0usize;
+    if input.is_empty() {
+        return Some(Vec::new());
+    }
+    let block_size = input[0] as usize;
+    let mut offset = 1;
     let mut out = Vec::new();
     while offset < input.len() {
         let (seed, arity, bits) = decode_header(&input[offset..]).ok()?;
         offset += (bits + 7) / 8;
         if arity >= 37 && arity <= 39 {
             let blocks = arity - 36;
-            let bytes = blocks * BLOCK_SIZE;
+            let bytes = blocks * block_size;
             if offset + bytes > input.len() || out.len() + bytes > limit {
                 return None;
             }
