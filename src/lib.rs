//! See [Kolyma Spec](../kolyma.pdf) - 2025-07-20 - commit c48b123cf3a8761a15713b9bf18697061ab23976
//!
//! The crate is intentionally minimal and only supports literal
//! passthrough compression at the moment.  APIs may evolve as the
//! generative search is implemented.

mod block;
mod bundle;
mod bundler;
mod compress;
mod compress_stats;
mod error;
mod file_header;
mod tlmr;
// Gloss table support has been removed for the MVP.  The original
// implementation used precomputed decompressed strings to accelerate
// seed matching.  Future versions may reintroduce a `gloss` module.
mod block_indexer;
mod bundle_select;
mod candidate;
mod config;
mod gpu;
mod hash_reader;
mod header;
mod hybrid;
pub mod io_utils;
mod live_window;
mod path;
mod seed;
mod seed_detect;
mod seed_index;
mod seed_logger;
mod sha_cache;
mod stats;
pub mod superposition;
mod tile;
pub mod types;

pub use block::{
    apply_block_changes, collapse_branches, detect_bundles, finalize_table, group_by_bit_length,
    prune_branches, run_all_passes, split_into_blocks, Block, BlockChange, BlockTable,
    BranchStatus,
};
pub use block_indexer::{brute_force_seed_tables, IndexedBlock, SeedMatch};
pub use bundle::{apply_bundle, BlockStatus, MutableBlock};
pub use bundler::bundle_one_layer;
pub use bundle_select::{select_bundles, AcceptedBundle, BundleRecord};
pub use candidate::{prune_candidates, Block as CandidateBlock, Candidate};
pub use compress::{
    compress, compress_block, compress_block_with_config, compress_multi_pass,
    compress_multi_pass_with_config, compress_with_config, TruncHashTable,
};
pub use compress_stats::{write_stats_csv, CompressionStats};
pub use config::Config;
pub use error::TelomereError;
pub use file_header::{decode_file_header, encode_file_header};
pub use gpu::GpuSeedMatcher;
pub use hash_reader::lookup_seed;
pub use header::{
    decode_arity_bits, decode_evql_bits, decode_header, decode_span, encode_arity_bits,
    encode_evql_bits, encode_header, BitReader, Header,
};
pub use hybrid::{compress_hybrid, CpuMatchRecord, GpuMatchRecord};
pub use io_utils::*;
pub use live_window::{print_window, LiveStats};
pub use path::*;
pub use seed::{expand_seed, find_seed_match};
pub use seed_detect::{detect_seed_matches, MatchRecord};
pub use seed_index::{index_to_seed, seed_to_index};
pub use seed_logger::{
    log_seed, log_seed_to, resume_seed_index, resume_seed_index_from, HashEntry, ResourceLimits,
};
pub use sha_cache::*;
pub use stats::Stats;
pub use tile::{chunk_blocks, flush_chunk, load_chunk, BlockChunk, TileMap};
pub use tlmr::{decode_tlmr_header, encode_tlmr_header, truncated_hash, TlmrError, TlmrHeader};

pub fn print_compression_status(original: usize, compressed: usize) {
    let ratio = 100.0 * (1.0 - compressed as f64 / original as f64);
    eprintln!(
        "Compression: {} → {} bytes ({:.2}%)",
        original, compressed, ratio
    );
}

#[derive(Debug, Clone)]
pub enum Region {
    Raw(Vec<u8>),
    Compressed(Vec<u8>, Header),
}

/// Decompress a single region respecting a byte limit.
///
/// Only raw regions are supported. Compressed regions are ignored as
/// seed-driven decoding is not yet implemented.
pub fn decompress_region_with_limit(
    region: &Region,
    _block_size: usize,
    limit: usize,
) -> Option<Vec<u8>> {
    match region {
        Region::Raw(bytes) => {
            if bytes.len() <= limit {
                Some(bytes.clone())
            } else {
                None
            }
        }
        Region::Compressed(_data, _header) => None,
    }
}

/// Decompress a full byte stream with an optional limit.
///
/// Files begin with a 3-byte Telomere header describing protocol version,
/// block size, last block size and a truncated output hash. Each subsequent
/// region is prefixed with a normal header. The decoder is strict; no extra bits
/// or unaligned headers are permitted.
pub fn decompress_with_limit(
    input: &[u8],
    config: &Config,
    limit: usize,
) -> Result<Vec<u8>, TelomereError> {
    if input.len() < 3 {
        return Err(TelomereError::Header("header too short".into()));
    }
<<<<<<< HEAD
    let header = decode_tlmr_header(input)?;
=======
    let header = decode_tlmr_header(input).map_err(|e| TelomereError::Header(format!("{e}")))?;
    if header.version != 0
        || header.block_size != config.block_size
        || config.hash_bits != 13
    {
        return Err(TelomereError::Header("file header mismatch".into()));
    }
>>>>>>> d5cf0bf6
    let mut offset = 3usize;
    let mut bits_consumed = 24usize;
    let block_size = header.block_size;
    let last_block_size = header.last_block_size;
    let mut out = Vec::new();
    loop {
        if offset == input.len() {
            break;
        }
        let slice = input
            .get(offset..)
            .ok_or_else(|| TelomereError::HeaderCodec("orphan/truncated bits".into()))?;
        let (header, bits) =
            decode_header(slice).map_err(|_| TelomereError::HeaderCodec("orphan/truncated bits".into()))?;
        offset += (bits + 7) / 8;
        bits_consumed += bits;
        match header {
            Header::Literal => {
                let remaining = input.len() - offset;
                let bytes = if remaining == last_block_size {
                    last_block_size
                } else {
                    block_size
                };
                if out.len() + bytes > limit || offset + bytes > input.len() {
                    return Err(TelomereError::Header("invalid header field".into()));
                }
                out.extend_from_slice(&input[offset..offset + bytes]);
                offset += bytes;
                bits_consumed += bytes * 8;
            }
            Header::Arity(_) => {
                return Err(TelomereError::Header("compressed spans unsupported".into()));
            }
        }
        if offset == input.len() {
            // No more data left to decode.
            break;
        }
    }
    if bits_consumed != input.len() * 8 {
        return Err(TelomereError::HeaderCodec("orphan/truncated bits".into()));
    }
    let hash = truncated_hash(&out);
    if hash != header.output_hash {
        return Err(TelomereError::Header("output hash mismatch".into()));
    }
    Ok(out)
}

/// Convenience wrapper without a limit.
pub fn decompress(input: &[u8], config: &Config) -> Result<Vec<u8>, TelomereError> {
    decompress_with_limit(input, config, usize::MAX)
}<|MERGE_RESOLUTION|>--- conflicted
+++ resolved
@@ -124,17 +124,13 @@
     if input.len() < 3 {
         return Err(TelomereError::Header("header too short".into()));
     }
-<<<<<<< HEAD
     let header = decode_tlmr_header(input)?;
-=======
-    let header = decode_tlmr_header(input).map_err(|e| TelomereError::Header(format!("{e}")))?;
     if header.version != 0
         || header.block_size != config.block_size
         || config.hash_bits != 13
     {
         return Err(TelomereError::Header("file header mismatch".into()));
     }
->>>>>>> d5cf0bf6
     let mut offset = 3usize;
     let mut bits_consumed = 24usize;
     let block_size = header.block_size;
