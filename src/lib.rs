<<<<<<< HEAD
=======
use std::collections::HashMap;
use std::time::Instant;
>>>>>>> bea5c620
use std::ops::RangeInclusive;

mod bloom;
mod gloss;
mod header;
mod sha_cache;

pub use bloom::*;
pub use gloss::*;
pub use header::{Header, encode_header, decode_header, HeaderError};
pub use sha_cache::*;

const BLOCK_SIZE: usize = 7;

#[derive(Debug, Clone)]
pub enum Region {
    Raw(Vec<u8>),
    Compressed(Vec<u8>, Header),
}

pub fn compress(
    data: &[u8],
    seed_len_range: RangeInclusive<u8>,
    seed_limit: Option<u64>,
    status_interval: u64,
    hash_counter: &mut u64,
    json_out: bool,
    gloss: Option<&GlossTable>,
    verbosity: u8,
    gloss_only: bool,
    mut coverage: Option<&mut [bool]>,
    mut partials: Option<&mut Vec<(Vec<u8>, Header)>>,
) -> Vec<u8> {
<<<<<<< HEAD
    // Only the parameters relevant to this simplified example are used.
    // All others are ignored to keep the demo implementation concise.

    // Build the chain of compressed or raw regions.
=======
>>>>>>> bea5c620
    let mut chain = Vec::new();
    let mut i = 0usize;

    if let Some(gloss_table) = gloss {
        while i < data.len() {
            let mut matched = false;

            for (seed_index, entry) in gloss_table.entries.iter().enumerate() {
                if data[i..].starts_with(&entry.decompressed) {
                    let span_len = entry.decompressed.len();
                    let arity = span_len / BLOCK_SIZE;

                    let header = Header { seed_index, arity };
                    let header_bytes = encode_header(header.seed_index, header.arity);

                    if header_bytes.len() < span_len {
                        chain.push(Region::Compressed(Vec::new(), header));
                        if let Some(cov) = coverage.as_mut() {
                            if seed_index < cov.len() {
                                cov[seed_index] = true;
                            }
                        }
                        i += span_len;
                        matched = true;
                        break;
                    }
                }
            }

            if !matched {
                let end = (i + BLOCK_SIZE).min(data.len());
                chain.push(Region::Raw(data[i..end].to_vec()));
                i = end;
            }
        }
    } else {
        chain = data
            .chunks(BLOCK_SIZE)
            .map(|b| Region::Raw(b.to_vec()))
            .collect();
    }

<<<<<<< HEAD
    // Serialize regions into a flat byte vector using VQL headers.
    let mut out = Vec::new();
    for region in chain {
        match region {
            Region::Raw(bytes) => out.extend(bytes),
            Region::Compressed(_, h) => out.extend(encode_header(h.seed_index, h.arity)),
=======
    // Convert leftover Raw regions into passthrough headers (arity 38–40)
    let mut final_chain = Vec::new();
    let mut j = 0;
    while j < chain.len() {
        match &chain[j] {
            Region::Raw(bytes) => {
                let mut collected = bytes.clone();
                let mut blocks = 1usize;
                while blocks < 3 && j + blocks < chain.len() {
                    if let Region::Raw(next) = &chain[j + blocks] {
                        collected.extend_from_slice(next);
                        blocks += 1;
                    } else {
                        break;
                    }
                }
                let arity = match blocks {
                    1 => 38,
                    2 => 39,
                    _ => 40,
                };
                final_chain.push(Region::Compressed(collected, Header { seed_index: 0, arity }));
                j += blocks;
            }
            other => {
                final_chain.push(other.clone());
                j += 1;
            }
        }
    }

    // Emit headers for all compressed regions
    let mut out = Vec::new();
    for region in final_chain {
        if let Region::Compressed(_, header) = region {
            out.extend(encode_header(header.seed_index, header.arity));
>>>>>>> bea5c620
        }
    }

    out
<<<<<<< HEAD
=======
}

pub fn decompress_region_with_limit(
    region: &Region,
    gloss: &GlossTable,
    max_bytes: usize,
) -> Option<Vec<u8>> {
    match region {
        Region::Raw(bytes) => {
            if bytes.len() > max_bytes {
                None
            } else {
                Some(bytes.clone())
            }
        }
        Region::Compressed(_, header) => {
            let entry = gloss.entries.get(header.seed_index)?;
            if entry.header.arity != header.arity {
                return None;
            }
            if entry.decompressed.len() > max_bytes {
                None
            } else {
                Some(entry.decompressed.clone())
            }
        }
    }
}

pub fn decompress_with_limit(
    mut data: &[u8],
    gloss: &GlossTable,
    max_bytes: usize,
) -> Option<Vec<u8>> {
    let mut out = Vec::new();
    let mut offset = 0usize;
    while offset < data.len() {
        let (seed_idx, arity, bits) = decode_header(&data[offset..]).ok()?;
        let header = Header { seed_index: seed_idx, arity };
        offset += (bits + 7) / 8;
        if header.is_literal() {
            let blocks = header.arity - 37;
            let byte_count = blocks * BLOCK_SIZE;
            if offset + byte_count > data.len() {
                return None;
            }
            let remaining = max_bytes.checked_sub(out.len())?;
            if byte_count > remaining {
                return None;
            }
            out.extend_from_slice(&data[offset..offset + byte_count]);
            offset += byte_count;
        } else {
            let region = Region::Compressed(Vec::new(), header);
            let remaining = max_bytes.checked_sub(out.len())?;
            let bytes = decompress_region_with_limit(&region, gloss, remaining)?;
            out.extend_from_slice(&bytes);
        }
    }
    Some(out)
}

pub fn decompress(data: &[u8], gloss: &GlossTable) -> Vec<u8> {
    decompress_with_limit(data, gloss, usize::MAX).expect("decompression failed")
>>>>>>> bea5c620
}<|MERGE_RESOLUTION|>--- conflicted
+++ resolved
@@ -1,9 +1,6 @@
-<<<<<<< HEAD
-=======
 use std::collections::HashMap;
+use std::ops::RangeInclusive;
 use std::time::Instant;
->>>>>>> bea5c620
-use std::ops::RangeInclusive;
 
 mod bloom;
 mod gloss;
@@ -36,13 +33,6 @@
     mut coverage: Option<&mut [bool]>,
     mut partials: Option<&mut Vec<(Vec<u8>, Header)>>,
 ) -> Vec<u8> {
-<<<<<<< HEAD
-    // Only the parameters relevant to this simplified example are used.
-    // All others are ignored to keep the demo implementation concise.
-
-    // Build the chain of compressed or raw regions.
-=======
->>>>>>> bea5c620
     let mut chain = Vec::new();
     let mut i = 0usize;
 
@@ -85,14 +75,6 @@
             .collect();
     }
 
-<<<<<<< HEAD
-    // Serialize regions into a flat byte vector using VQL headers.
-    let mut out = Vec::new();
-    for region in chain {
-        match region {
-            Region::Raw(bytes) => out.extend(bytes),
-            Region::Compressed(_, h) => out.extend(encode_header(h.seed_index, h.arity)),
-=======
     // Convert leftover Raw regions into passthrough headers (arity 38–40)
     let mut final_chain = Vec::new();
     let mut j = 0;
@@ -129,13 +111,10 @@
     for region in final_chain {
         if let Region::Compressed(_, header) = region {
             out.extend(encode_header(header.seed_index, header.arity));
->>>>>>> bea5c620
         }
     }
 
     out
-<<<<<<< HEAD
-=======
 }
 
 pub fn decompress_region_with_limit(
@@ -153,14 +132,10 @@
         }
         Region::Compressed(_, header) => {
             let entry = gloss.entries.get(header.seed_index)?;
-            if entry.header.arity != header.arity {
+            if entry.decompressed.len() > max_bytes || entry.decompressed.len() / BLOCK_SIZE != header.arity {
                 return None;
             }
-            if entry.decompressed.len() > max_bytes {
-                None
-            } else {
-                Some(entry.decompressed.clone())
-            }
+            Some(entry.decompressed.clone())
         }
     }
 }
@@ -200,5 +175,4 @@
 
 pub fn decompress(data: &[u8], gloss: &GlossTable) -> Vec<u8> {
     decompress_with_limit(data, gloss, usize::MAX).expect("decompression failed")
->>>>>>> bea5c620
 }