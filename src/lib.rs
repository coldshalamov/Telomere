//! Core logic for the Inchworm compression system.

use sha2::{Digest, Sha256};

mod sha_cache;
mod bloom;

use sha_cache::ShaCache;
use bloom::Bloom;

/// Representation of a chain element during compression and decompression.
#[derive(Clone)]
pub enum Region {
    /// Literal 7-byte block that could not be compressed.
    Raw(Vec<u8>),
    /// Compressed seed and associated header.
    Compressed(Vec<u8>, Header),
}

impl Region {
    pub fn encoded_len(&self) -> usize {
        match self {
            Region::Raw(_) => 1 + HEADER_SIZE + BLOCK_SIZE,
            Region::Compressed(seed, _) => seed.len() + HEADER_SIZE,
        }
    }
}

pub const BLOCK_SIZE: usize = 7;
pub const HEADER_SIZE: usize = 3;
pub const FALLBACK_SEED: u8 = 0xA5;

#[derive(Debug, Clone, Copy)]
pub struct Header {
    pub seed_len: u8,
    pub nest_len: u32,
    pub arity: u8,
}

impl Header {
    pub fn pack(self) -> [u8; HEADER_SIZE] {
        let raw = ((self.seed_len as u32) << 22)
            | ((self.nest_len as u32) << 2)
            | (self.arity as u32);
        raw.to_be_bytes()[1..4].try_into().unwrap()
    }

    pub fn unpack(bytes: [u8; HEADER_SIZE]) -> Self {
        let raw = u32::from_be_bytes([0, bytes[0], bytes[1], bytes[2]]);
        Self {
            seed_len: ((raw >> 22) & 0b11) as u8,
            nest_len: ((raw >> 2) & 0x000F_FFFF) as u32,
            arity: (raw & 0b11) as u8,
        }
    }
}

pub fn is_fallback(seed: &[u8], header: [u8; HEADER_SIZE]) -> bool {
    seed == [FALLBACK_SEED] && header == [0; HEADER_SIZE]
}

pub fn encode_region(region: &Region) -> Vec<u8> {
    match region {
        Region::Raw(bytes) => {
            let mut out = Vec::with_capacity(1 + HEADER_SIZE + BLOCK_SIZE);
            out.push(FALLBACK_SEED);
            out.extend_from_slice(&[0; HEADER_SIZE]);
            out.extend_from_slice(bytes);
            out
        }
        Region::Compressed(seed, header) => {
            let mut out = Vec::with_capacity(seed.len() + HEADER_SIZE);
            out.extend_from_slice(seed);
            out.extend_from_slice(&header.pack());
            out
        }
    }
}

fn decode_region_safe(data: &[u8]) -> Option<(Region, usize)> {
    for n in 1..=4 {
        if data.len() < n + HEADER_SIZE {
            continue;
        }
        let seed = &data[..n];
        let header_bytes: [u8; HEADER_SIZE] = data[n..n + HEADER_SIZE].try_into().ok()?;
        let header = Header::unpack(header_bytes);
        if header.seed_len as usize + 1 == n {
            let consumed = n + HEADER_SIZE;
            if is_fallback(seed, header_bytes) {
                if data.len() < consumed + BLOCK_SIZE {
                    return None;
                }
                let block = data[consumed..consumed + BLOCK_SIZE].to_vec();
                return Some((Region::Raw(block), consumed + BLOCK_SIZE));
            } else {
                return Some((Region::Compressed(seed.to_vec(), header), consumed));
            }
        }
    }
    None
}

fn decompress_region_safe(region: &Region) -> Option<Vec<u8>> {
    match region {
        Region::Raw(bytes) => Some(bytes.clone()),
        Region::Compressed(seed, header) => {
            let digest = Sha256::digest(seed);
            if header.arity == 0 {
                Some(digest[..BLOCK_SIZE].to_vec())
            } else {
                let len = header.nest_len as usize;
                if len > digest.len() {
                    return None;
                }
                decompress_safe(&digest[..len])
            }
        }
    }
}

fn decompress_safe(mut data: &[u8]) -> Option<Vec<u8>> {
    let mut out = Vec::new();
    let mut offset = 0;
    while offset < data.len() {
        let (region, consumed) = decode_region_safe(&data[offset..])?;
        offset += consumed;
        out.extend_from_slice(&decompress_region_safe(&region)?);
    }
    Some(out)
}

/// Gloss table entries for 1- and 2-byte seeds that decompress to valid output.
pub struct GlossEntry {
    pub seed: Vec<u8>,
    pub header: Header,
    pub decompressed: Vec<u8>,
}

<<<<<<< HEAD
/// Compress input data according to the Inchworm algorithm.
///
/// This implementation performs a brute-force search over seeds of length 1..=4
/// bytes. It is intentionally literal and does not employ heuristics or
/// pattern-based optimisation. The search space is extremely large for real
/// inputs, so callers may wish to limit the number of seeds explored via the
/// `seed_limit` parameter for demonstrations or testing.
use std::ops::RangeInclusive;

use serde_json::json;

pub fn print_stats(
    chain: &[Region],
    original_bytes: usize,
    original_regions: usize,
    hashes: u64,
    matches: u64,
    json_out: bool,
    final_stats: bool,
) {
    let encoded = encoded_len_of_regions(chain);
    let ratio = encoded as f64 * 100.0 / original_bytes as f64;
    let hashes_per_byte = if encoded == 0 {
        0.0
    } else {
        hashes as f64 / encoded as f64
    };

    if final_stats && json_out {
        let obj = json!({
            "input_bytes": original_bytes,
            "output_bytes": encoded,
            "compression_ratio": (ratio),
            "total_hashes": hashes,
            "hashes_per_byte": hashes_per_byte,
        });
        println!("{}", obj);
        return;
    }

    if final_stats {
        eprintln!("Compression complete!");
        eprintln!("Input: {} bytes", original_bytes);
        eprintln!("Output: {} bytes", encoded);
        eprintln!("Ratio: {:.2}%", ratio);
        eprintln!("Total hashes: {}", hashes);
        eprintln!("Hashes/byte: {:.1}", hashes_per_byte);
    } else {
        eprintln!(
            "[{:.2}M hashes] {} matches | Chain: {} \u2192 {} regions | {} \u2192 {} bytes ({:.2}%)",
            hashes as f64 / 1_000_000.0,
            matches,
            original_regions,
            chain.len(),
            original_bytes,
            encoded,
            ratio
        );
    }
}

pub fn compress(
    data: &[u8],
    seed_len_range: RangeInclusive<u8>,
    seed_limit: Option<u64>,
    status_interval: u64,
    hash_counter: &mut u64,
    json_out: bool,
) -> Vec<u8> {
    let mut chain: Vec<Region> = data
        .chunks(BLOCK_SIZE)
        .map(|b| Region::Raw(b.to_vec()))
        .collect();
    let original_regions = chain.len();
    let original_bytes = data.len();
    let mut matches = 0u64;

    loop {
        let mut matched = false;

        'search: for seed_len in seed_len_range.clone() {
            let max = 1u64 << (8 * seed_len as u64);
            let limit = seed_limit.unwrap_or(max).min(max);

            for seed in 0..limit {
                *hash_counter += 1;
                if *hash_counter % status_interval == 0 {
                    print_stats(
                        &chain,
                        original_bytes,
                        original_regions,
                        *hash_counter,
                        matches,
                        false,
                        false,
                    );
                }

                let seed_bytes = &seed.to_be_bytes()[8 - seed_len as usize..];
=======
pub struct GlossTable {
    pub entries: Vec<GlossEntry>,
}

impl GlossTable {
    pub fn generate() -> Self {
        let mut entries = Vec::new();
        for seed_len in 1..=2u8 {
            let max = 1u64 << (8 * seed_len as u64);
            for seed_val in 0..max {
                let seed_bytes = &seed_val.to_be_bytes()[8 - seed_len as usize..];
>>>>>>> 879f48fe
                let digest = Sha256::digest(seed_bytes);
                for len in 0..=digest.len() {
                    if let Some(bytes) = decompress_safe(&digest[..len]) {
                        let blocks = bytes.len() / BLOCK_SIZE;
                        if bytes.len() % BLOCK_SIZE != 0 || !(2..=4).contains(&blocks) {
                            continue;
                        }
                        let header = Header {
                            seed_len: seed_len - 1,
                            nest_len: len as u32,
                            arity: blocks as u8 - 1,
                        };
                        if let Some(out) = decompress_region_safe(&Region::Compressed(seed_bytes.to_vec(), header)) {
                            entries.push(GlossEntry {
                                seed: seed_bytes.to_vec(),
                                header,
                                decompressed: out,
                            });
                        }
                    }
                }
            }
        }
        Self { entries }
    }
<<<<<<< HEAD

    print_stats(
        &chain,
        original_bytes,
        original_regions,
        *hash_counter,
        matches,
        json_out,
        true,
    );

    encoded
}

/// Recursively decode data produced by `compress`.
pub fn decompress(mut data: &[u8]) -> Vec<u8> {
    let mut out = Vec::new();
    let mut offset = 0;

    while offset < data.len() {
        let (region, consumed) = decode_region(&data[offset..]);
        offset += consumed;
        out.extend_from_slice(&decompress_region(&region));
    }

    out
}
=======
}
>>>>>>> 879f48fe
<|MERGE_RESOLUTION|>--- conflicted
+++ resolved
@@ -1,6 +1,8 @@
 //! Core logic for the Inchworm compression system.
 
 use sha2::{Digest, Sha256};
+use serde_json::json;
+use std::ops::RangeInclusive;
 
 mod sha_cache;
 mod bloom;
@@ -11,9 +13,7 @@
 /// Representation of a chain element during compression and decompression.
 #[derive(Clone)]
 pub enum Region {
-    /// Literal 7-byte block that could not be compressed.
     Raw(Vec<u8>),
-    /// Compressed seed and associated header.
     Compressed(Vec<u8>, Header),
 }
 
@@ -130,114 +130,12 @@
     Some(out)
 }
 
-/// Gloss table entries for 1- and 2-byte seeds that decompress to valid output.
 pub struct GlossEntry {
     pub seed: Vec<u8>,
     pub header: Header,
     pub decompressed: Vec<u8>,
 }
 
-<<<<<<< HEAD
-/// Compress input data according to the Inchworm algorithm.
-///
-/// This implementation performs a brute-force search over seeds of length 1..=4
-/// bytes. It is intentionally literal and does not employ heuristics or
-/// pattern-based optimisation. The search space is extremely large for real
-/// inputs, so callers may wish to limit the number of seeds explored via the
-/// `seed_limit` parameter for demonstrations or testing.
-use std::ops::RangeInclusive;
-
-use serde_json::json;
-
-pub fn print_stats(
-    chain: &[Region],
-    original_bytes: usize,
-    original_regions: usize,
-    hashes: u64,
-    matches: u64,
-    json_out: bool,
-    final_stats: bool,
-) {
-    let encoded = encoded_len_of_regions(chain);
-    let ratio = encoded as f64 * 100.0 / original_bytes as f64;
-    let hashes_per_byte = if encoded == 0 {
-        0.0
-    } else {
-        hashes as f64 / encoded as f64
-    };
-
-    if final_stats && json_out {
-        let obj = json!({
-            "input_bytes": original_bytes,
-            "output_bytes": encoded,
-            "compression_ratio": (ratio),
-            "total_hashes": hashes,
-            "hashes_per_byte": hashes_per_byte,
-        });
-        println!("{}", obj);
-        return;
-    }
-
-    if final_stats {
-        eprintln!("Compression complete!");
-        eprintln!("Input: {} bytes", original_bytes);
-        eprintln!("Output: {} bytes", encoded);
-        eprintln!("Ratio: {:.2}%", ratio);
-        eprintln!("Total hashes: {}", hashes);
-        eprintln!("Hashes/byte: {:.1}", hashes_per_byte);
-    } else {
-        eprintln!(
-            "[{:.2}M hashes] {} matches | Chain: {} \u2192 {} regions | {} \u2192 {} bytes ({:.2}%)",
-            hashes as f64 / 1_000_000.0,
-            matches,
-            original_regions,
-            chain.len(),
-            original_bytes,
-            encoded,
-            ratio
-        );
-    }
-}
-
-pub fn compress(
-    data: &[u8],
-    seed_len_range: RangeInclusive<u8>,
-    seed_limit: Option<u64>,
-    status_interval: u64,
-    hash_counter: &mut u64,
-    json_out: bool,
-) -> Vec<u8> {
-    let mut chain: Vec<Region> = data
-        .chunks(BLOCK_SIZE)
-        .map(|b| Region::Raw(b.to_vec()))
-        .collect();
-    let original_regions = chain.len();
-    let original_bytes = data.len();
-    let mut matches = 0u64;
-
-    loop {
-        let mut matched = false;
-
-        'search: for seed_len in seed_len_range.clone() {
-            let max = 1u64 << (8 * seed_len as u64);
-            let limit = seed_limit.unwrap_or(max).min(max);
-
-            for seed in 0..limit {
-                *hash_counter += 1;
-                if *hash_counter % status_interval == 0 {
-                    print_stats(
-                        &chain,
-                        original_bytes,
-                        original_regions,
-                        *hash_counter,
-                        matches,
-                        false,
-                        false,
-                    );
-                }
-
-                let seed_bytes = &seed.to_be_bytes()[8 - seed_len as usize..];
-=======
 pub struct GlossTable {
     pub entries: Vec<GlossEntry>,
 }
@@ -249,7 +147,6 @@
             let max = 1u64 << (8 * seed_len as u64);
             for seed_val in 0..max {
                 let seed_bytes = &seed_val.to_be_bytes()[8 - seed_len as usize..];
->>>>>>> 879f48fe
                 let digest = Sha256::digest(seed_bytes);
                 for len in 0..=digest.len() {
                     if let Some(bytes) = decompress_safe(&digest[..len]) {
@@ -275,34 +172,55 @@
         }
         Self { entries }
     }
-<<<<<<< HEAD
-
-    print_stats(
-        &chain,
-        original_bytes,
-        original_regions,
-        *hash_counter,
-        matches,
-        json_out,
-        true,
-    );
-
-    encoded
-}
-
-/// Recursively decode data produced by `compress`.
-pub fn decompress(mut data: &[u8]) -> Vec<u8> {
-    let mut out = Vec::new();
-    let mut offset = 0;
-
-    while offset < data.len() {
-        let (region, consumed) = decode_region(&data[offset..]);
-        offset += consumed;
-        out.extend_from_slice(&decompress_region(&region));
-    }
-
-    out
-}
-=======
-}
->>>>>>> 879f48fe
+}
+
+fn encoded_len_of_regions(regions: &[Region]) -> usize {
+    regions.iter().map(|r| r.encoded_len()).sum()
+}
+
+pub fn print_stats(
+    chain: &[Region],
+    original_bytes: usize,
+    original_regions: usize,
+    hashes: u64,
+    matches: u64,
+    json_out: bool,
+    final_stats: bool,
+) {
+    let encoded = encoded_len_of_regions(chain);
+    let ratio = encoded as f64 * 100.0 / original_bytes as f64;
+    let hashes_per_byte = if encoded == 0 {
+        0.0
+    } else {
+        hashes as f64 / encoded as f64
+    };
+
+    if final_stats && json_out {
+        let obj = json!({
+            "input_bytes": original_bytes,
+            "output_bytes": encoded,
+            "compression_ratio": ratio,
+            "total_hashes": hashes,
+            "hashes_per_byte": hashes_per_byte,
+        });
+        println!("{}", obj);
+    } else if final_stats {
+        eprintln!("Compression complete!");
+        eprintln!("Input: {} bytes", original_bytes);
+        eprintln!("Output: {} bytes", encoded);
+        eprintln!("Ratio: {:.2}%", ratio);
+        eprintln!("Total hashes: {}", hashes);
+        eprintln!("Hashes/byte: {:.1}", hashes_per_byte);
+    } else {
+        eprintln!(
+            "[{:.2}M hashes] {} matches | Chain: {} → {} regions | {} → {} bytes ({:.2}%)",
+            hashes as f64 / 1_000_000.0,
+            matches,
+            original_regions,
+            chain.len(),
+            original_bytes,
+            encoded,
+            ratio
+        );
+    }
+}