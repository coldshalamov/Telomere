--- conflicted
+++ resolved
@@ -1,227 +1,3 @@
-//! Core logic for the Inchworm compression system.
-
-use sha2::{Digest, Sha256};
-use serde::{Deserialize, Serialize};
-use serde_json::json;
-use std::collections::HashMap;
-use std::ops::RangeInclusive;
-use std::time::Instant;
-use std::fs::File;
-use std::path::Path;
-use memmap2::Mmap;
-
-mod sha_cache;
-mod bloom;
-mod gloss;
-pub use gloss::{GlossEntry, GlossTable};
-
-use bloom::Bloom;
-
-pub const BLOCK_SIZE: usize = 7;
-pub const HEADER_SIZE: usize = 3;
-pub const FALLBACK_SEED: u8 = 0xA5;
-
-#[derive(Clone)]
-pub enum Region {
-    Raw(Vec<u8>),
-    Compressed(Vec<u8>, Header),
-}
-
-impl Region {
-    pub fn encoded_len(&self) -> usize {
-        match self {
-            Region::Raw(_) => 1 + HEADER_SIZE + BLOCK_SIZE,
-            Region::Compressed(seed, _) => seed.len() + HEADER_SIZE,
-        }
-    }
-}
-
-#[derive(Debug, Clone, Copy, Serialize, Deserialize)]
-pub struct Header {
-    pub seed_len: u8,
-    pub nest_len: u32,
-    pub arity: u8,
-}
-
-impl Header {
-    pub fn pack(self) -> [u8; HEADER_SIZE] {
-        let raw = ((self.seed_len as u32) << 22)
-            | ((self.nest_len as u32) << 2)
-            | (self.arity as u32);
-        raw.to_be_bytes()[1..4].try_into().unwrap()
-    }
-
-    pub fn unpack(bytes: [u8; HEADER_SIZE]) -> Self {
-        let raw = u32::from_be_bytes([0, bytes[0], bytes[1], bytes[2]]);
-        Self {
-            seed_len: ((raw >> 22) & 0b11) as u8,
-            nest_len: ((raw >> 2) & 0x000F_FFFF) as u32,
-            arity: (raw & 0b11) as u8,
-        }
-    }
-}
-
-pub fn is_fallback(seed: &[u8], header: [u8; HEADER_SIZE]) -> bool {
-    seed == [FALLBACK_SEED] && header == [0; HEADER_SIZE]
-}
-
-pub fn encode_region(region: &Region) -> Vec<u8> {
-    match region {
-        Region::Raw(bytes) => {
-            let mut out = Vec::with_capacity(1 + HEADER_SIZE + BLOCK_SIZE);
-            out.push(FALLBACK_SEED);
-            out.extend_from_slice(&[0; HEADER_SIZE]);
-            out.extend_from_slice(bytes);
-            out
-        }
-        Region::Compressed(seed, header) => {
-            let mut out = Vec::with_capacity(seed.len() + HEADER_SIZE);
-            out.extend_from_slice(seed);
-            out.extend_from_slice(&header.pack());
-            out
-        }
-    }
-}
-
-fn decode_region_safe(data: &[u8]) -> Option<(Region, usize)> {
-    for n in 1..=4 {
-        if data.len() < n + HEADER_SIZE {
-            continue;
-        }
-        let seed = &data[..n];
-        let header_bytes: [u8; HEADER_SIZE] = data[n..n + HEADER_SIZE].try_into().ok()?;
-        let header = Header::unpack(header_bytes);
-        if header.seed_len as usize + 1 == n {
-            let consumed = n + HEADER_SIZE;
-            if is_fallback(seed, header_bytes) {
-                if data.len() < consumed + BLOCK_SIZE {
-                    return None;
-                }
-                let block = data[consumed..consumed + BLOCK_SIZE].to_vec();
-                return Some((Region::Raw(block), consumed + BLOCK_SIZE));
-            } else {
-                return Some((Region::Compressed(seed.to_vec(), header), consumed));
-            }
-        }
-    }
-    None
-}
-
-fn decompress_region(region: &Region) -> Vec<u8> {
-    decompress_region_safe(region).expect("invalid region")
-}
-
-fn decompress_regions(regions: &[Region]) -> Vec<u8> {
-    let mut out = Vec::new();
-    for r in regions {
-        out.extend_from_slice(&decompress_region(r));
-    }
-    out
-}
-
-fn encoded_len_of_regions(regions: &[Region]) -> usize {
-    regions.iter().map(|r| r.encoded_len()).sum()
-}
-
-pub(crate) fn decompress_region_safe(region: &Region) -> Option<Vec<u8>> {
-    match region {
-        Region::Raw(bytes) => Some(bytes.clone()),
-        Region::Compressed(seed, header) => {
-            let digest = Sha256::digest(seed);
-            if header.arity == 0 {
-                Some(digest[..BLOCK_SIZE].to_vec())
-            } else {
-                let len = header.nest_len as usize;
-                if len > digest.len() {
-                    return None;
-                }
-                decompress_safe(&digest[..len])
-            }
-        }
-    }
-}
-
-pub(crate) fn decompress_safe(mut data: &[u8]) -> Option<Vec<u8>> {
-    let mut out = Vec::new();
-    let mut offset = 0;
-    while offset < data.len() {
-        let (region, consumed) = decode_region_safe(&data[offset..])?;
-        offset += consumed;
-        out.extend_from_slice(&decompress_region_safe(&region)?);
-    }
-    Some(out)
-}
-
-pub fn decompress(mut data: &[u8]) -> Vec<u8> {
-    let mut out = Vec::new();
-    let mut offset = 0;
-    while offset < data.len() {
-        let (region, consumed) = decode_region_safe(&data[offset..]).expect("invalid compressed data");
-        offset += consumed;
-        out.extend_from_slice(&decompress_region(&region));
-    }
-    out
-}
-
-pub fn decompress_region_with_limit(region: &Region, max_bytes: usize, verbosity: u8) -> Option<Vec<u8>> {
-    match region {
-        Region::Raw(bytes) => {
-            if bytes.len() > max_bytes {
-                if verbosity >= 2 {
-                    eprintln!("warning: raw block dropped ({} bytes > limit {})", bytes.len(), max_bytes);
-                }
-                None
-            } else {
-                Some(bytes.clone())
-            }
-        }
-        Region::Compressed(seed, header) => {
-            let digest = Sha256::digest(seed);
-            if header.arity == 0 {
-                if BLOCK_SIZE > max_bytes {
-                    if verbosity >= 2 {
-                        eprintln!(
-                            "warning: block dropped due to limit: seed={} header={:?}",
-                            hex::encode(seed),
-                            header
-                        );
-                    }
-                    None
-                } else {
-                    Some(digest[..BLOCK_SIZE].to_vec())
-                }
-            } else {
-                let len = header.nest_len as usize;
-                if len > digest.len() {
-                    return None;
-                }
-                let res = decompress_with_limit(&digest[..len], max_bytes, verbosity);
-                if res.is_none() && verbosity >= 2 {
-                    eprintln!(
-                        "warning: nested region dropped due to limit: seed={} header={:?}",
-                        hex::encode(seed),
-                        header
-                    );
-                }
-                res
-            }
-        }
-    }
-}
-
-pub fn decompress_with_limit(mut data: &[u8], max_bytes: usize, verbosity: u8) -> Option<Vec<u8>> {
-    let mut out = Vec::new();
-    let mut offset = 0;
-    while offset < data.len() {
-        let (region, consumed) = decode_region_safe(&data[offset..])?;
-        offset += consumed;
-        let remaining = max_bytes.saturating_sub(out.len());
-        let bytes = decompress_region_with_limit(&region, remaining, verbosity)?;
-        out.extend_from_slice(&bytes);
-    }
-    Some(out)
-}
-
 pub fn compress(
     data: &[u8],
     seed_len_range: RangeInclusive<u8>,
@@ -232,11 +8,8 @@
     gloss: Option<&GlossTable>,
     verbosity: u8,
     gloss_only: bool,
-<<<<<<< HEAD
     mut coverage: Option<&mut [bool]>,
-=======
     mut partials: Option<&mut Vec<(Vec<u8>, Header)>>,
->>>>>>> be213044
 ) -> Vec<u8> {
     let start = Instant::now();
     let mut chain: Vec<Region> = data
@@ -443,56 +216,4 @@
     );
 
     encoded
-}
-
-fn print_stats(
-    chain: &[Region],
-    input_bytes: usize,
-    input_regions: usize,
-    total_hashes: u64,
-    brute_matches: u64,
-    gloss_matches: u64,
-    fallback_literals: u64,
-    arity_counts: &HashMap<u8, u64>,
-    json_out: bool,
-    verbosity: u8,
-    start: Instant,
-    done: bool,
-) {
-    let output_bytes = encoded_len_of_regions(chain);
-    let secs = start.elapsed().as_secs_f64();
-    if json_out {
-        let obj = json!({
-            "input_bytes": input_bytes,
-            "input_regions": input_regions,
-            "output_bytes": output_bytes,
-            "output_regions": chain.len(),
-            "total_hashes": total_hashes,
-            "brute_matches": brute_matches,
-            "gloss_matches": gloss_matches,
-            "fallback_literals": fallback_literals,
-            "arity_counts": arity_counts,
-            "seconds": secs,
-            "done": done,
-        });
-        if done {
-            println!("{}", obj);
-        } else if verbosity >= 1 {
-            eprintln!("{}", obj);
-        }
-    } else if verbosity >= 1 {
-        eprintln!(
-            "[{:.2}s] {}->{} blocks ({}->{} bytes) hashes={} brute={} gloss={} fallback={} arity_counts={:?}",
-            secs,
-            input_regions,
-            chain.len(),
-            input_bytes,
-            output_bytes,
-            total_hashes,
-            brute_matches,
-            gloss_matches,
-            fallback_literals,
-            arity_counts,
-        );
-    }
 }