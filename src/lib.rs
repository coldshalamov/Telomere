#![cfg_attr(not(feature = "gpu"), deny(unsafe_code))]
//! See [Kolyma Spec](../kolyma.pdf) - 2025-07-20 - commit c48b123cf3a8761a15713b9bf18697061ab23976
//!
//! The crate is intentionally minimal and only supports literal
//! passthrough compression at the moment.  APIs may evolve as the
//! generative search is implemented.

mod block;
mod bundle;
mod bundler;
mod compress;
mod compress_stats;
mod error;
mod file_header;
mod tlmr;
// Gloss table support has been removed for the MVP.  The original
// implementation used precomputed decompressed strings to accelerate
// seed matching.  Future versions may reintroduce a `gloss` module.
mod block_indexer;
mod bundle_select;
mod candidate;
mod config;
mod gpu;
mod hash_reader;
mod header;
mod hybrid;
pub mod io_utils;
mod live_window;
mod path;
mod seed;
mod seed_detect;
mod seed_index;
mod seed_logger;
mod sha_cache;
mod stats;
pub mod superposition;
mod tile;
pub mod types;

pub use block::{
    apply_block_changes, collapse_branches, detect_bundles, finalize_table, group_by_bit_length,
    prune_branches, run_all_passes, split_into_blocks, Block, BlockChange, BlockTable,
    BranchStatus,
};
pub use block_indexer::{brute_force_seed_tables, IndexedBlock, SeedMatch};
pub use bundle::{apply_bundle, BlockStatus, MutableBlock};
pub use bundle_select::{select_bundles, AcceptedBundle, BundleRecord};
pub use bundler::bundle_one_layer;
pub use candidate::{prune_candidates, Block as CandidateBlock, Candidate};
pub use compress::{
    compress, compress_block, compress_block_with_config, compress_multi_pass,
    compress_multi_pass_with_config, compress_with_config, TruncHashTable,
};
pub use compress_stats::{write_stats_csv, CompressionStats};
pub use config::Config;
pub use error::TelomereError;
pub use file_header::{decode_file_header, encode_file_header};
pub use gpu::GpuSeedMatcher;
pub use hash_reader::lookup_seed;
pub use header::{
    decode_arity_bits, decode_evql_bits, decode_header, decode_span, encode_arity_bits,
    encode_evql_bits, encode_header, BitReader, Header,
};
pub use hybrid::{compress_hybrid, CpuMatchRecord, GpuMatchRecord};
pub use io_utils::*;
pub use live_window::{print_window, LiveStats};
pub use path::*;
pub use seed::{expand_seed, find_seed_match};
pub use seed_detect::{detect_seed_matches, MatchRecord};
pub use seed_index::{index_to_seed, seed_to_index};
pub use seed_logger::{
    log_seed, log_seed_to, resume_seed_index, resume_seed_index_from, HashEntry, ResourceLimits,
};
pub use sha_cache::*;
pub use stats::Stats;
pub use tile::{chunk_blocks, flush_chunk, load_chunk, BlockChunk, TileMap};
pub use tlmr::{decode_tlmr_header, encode_tlmr_header, truncated_hash, TlmrError, TlmrHeader};

pub fn print_compression_status(original: usize, compressed: usize) {
    let ratio = 100.0 * (1.0 - compressed as f64 / original as f64);
    eprintln!(
        "Compression: {} → {} bytes ({:.2}%)",
        original, compressed, ratio
    );
}

#[derive(Debug, Clone)]
pub enum Region {
    Raw(Vec<u8>),
    Compressed(Vec<u8>, Header),
}

/// Decompress a single region respecting a byte limit.
///
/// Only raw regions are supported. Compressed regions are ignored as
/// seed-driven decoding is not yet implemented.
pub fn decompress_region_with_limit(
    region: &Region,
    _block_size: usize,
    limit: usize,
) -> Option<Vec<u8>> {
    match region {
        Region::Raw(bytes) => {
            if bytes.len() <= limit {
                Some(bytes.clone())
            } else {
                None
            }
        }
        Region::Compressed(_data, _header) => None,
    }
}

/// Decompress a full byte stream with an optional limit.
///
/// Files begin with a 3-byte Telomere header describing protocol version,
/// block size, last block size and a truncated output hash. Each subsequent
/// region is prefixed with a normal header. The decoder is strict; no extra bits
/// or unaligned headers are permitted.
pub fn decompress_with_limit(
    input: &[u8],
    config: &Config,
    limit: usize,
) -> Result<Vec<u8>, TelomereError> {
    if input.len() < 3 {
        return Err(TelomereError::Header("header too short".into()));
    }
    let header = decode_tlmr_header(input)?;
    if header.version != 0 || header.block_size != config.block_size || config.hash_bits != 13 {
        return Err(TelomereError::Header("file header mismatch".into()));
    }
    let mut offset = 3usize;
    let mut bits_consumed = 24usize;
    let block_size = header.block_size;
    let last_block_size = header.last_block_size;
    let mut out = Vec::new();
    loop {
        if offset == input.len() {
            break;
        }
        let slice = input
            .get(offset..)
            .ok_or_else(|| TelomereError::Header("orphan/truncated bits".into()))?;
<<<<<<< HEAD
        let (header, bits) =
            decode_header(slice).map_err(|_| TelomereError::Header("orphan/truncated bits".into()))?;
        match header {
            Header::Literal => {
                offset += (bits + 7) / 8;
                bits_consumed += bits;
=======
        let (header, bits) = decode_header(slice)
            .map_err(|_| TelomereError::Header("orphan/truncated bits".into()))?;
        let byte_len = (bits + 7) / 8;
        match header {
            Header::Literal => {
                offset += byte_len;
                bits_consumed += byte_len * 8;
>>>>>>> cb6d4e22
                let remaining = input.len() - offset;
                let bytes = if remaining == last_block_size {
                    last_block_size
                } else {
                    block_size
                };
                if out.len() + bytes > limit || offset + bytes > input.len() {
                    return Err(TelomereError::Header("invalid header field".into()));
                }
                out.extend_from_slice(&input[offset..offset + bytes]);
                offset += bytes;
                bits_consumed += bytes * 8;
            }
<<<<<<< HEAD
            Header::Arity(a) => {
                let mut reader = BitReader::from_slice(slice);
                for _ in 0..bits {
                    reader.read_bit()?;
                }
                let seed_idx = decode_evql_bits(&mut reader)?;
                reader.align_byte();
                let consumed = reader.bits_read();
                offset += consumed / 8;
                bits_consumed += consumed;

                let seed = index_to_seed(seed_idx, config.max_seed_len)?;
                let bytes = expand_seed(&seed, a as usize * block_size);
                if out.len() + bytes.len() > limit {
                    return Err(TelomereError::Header("invalid header field".into()));
                }
                out.extend_from_slice(&bytes);
=======
            Header::Arity(_) => {
                let mut reader = BitReader::from_slice(slice);
                let span = decode_span(&mut reader, config)
                    .map_err(|_| TelomereError::Header("orphan/truncated bits".into()))?;
                let span_bits = reader.bits_read();
                let bytes = span.len();
                if out.len() + bytes > limit {
                    return Err(TelomereError::Header("invalid header field".into()));
                }
                out.extend_from_slice(&span);
                offset += (span_bits + 7) / 8;
                bits_consumed += ((span_bits + 7) / 8) * 8;
>>>>>>> cb6d4e22
            }
        }
        if offset == input.len() {
            // No more data left to decode.
            break;
        }
    }
    if bits_consumed != input.len() * 8 {
        return Err(TelomereError::Header("orphan/truncated bits".into()));
    }
    let hash = truncated_hash(&out);
    if hash != header.output_hash {
        return Err(TelomereError::Header("output hash mismatch".into()));
    }
    Ok(out)
}

/// Convenience wrapper without a limit.
pub fn decompress(input: &[u8], config: &Config) -> Result<Vec<u8>, TelomereError> {
    decompress_with_limit(input, config, usize::MAX)
}<|MERGE_RESOLUTION|>--- conflicted
+++ resolved
@@ -141,14 +141,6 @@
         let slice = input
             .get(offset..)
             .ok_or_else(|| TelomereError::Header("orphan/truncated bits".into()))?;
-<<<<<<< HEAD
-        let (header, bits) =
-            decode_header(slice).map_err(|_| TelomereError::Header("orphan/truncated bits".into()))?;
-        match header {
-            Header::Literal => {
-                offset += (bits + 7) / 8;
-                bits_consumed += bits;
-=======
         let (header, bits) = decode_header(slice)
             .map_err(|_| TelomereError::Header("orphan/truncated bits".into()))?;
         let byte_len = (bits + 7) / 8;
@@ -156,7 +148,6 @@
             Header::Literal => {
                 offset += byte_len;
                 bits_consumed += byte_len * 8;
->>>>>>> cb6d4e22
                 let remaining = input.len() - offset;
                 let bytes = if remaining == last_block_size {
                     last_block_size
@@ -170,25 +161,6 @@
                 offset += bytes;
                 bits_consumed += bytes * 8;
             }
-<<<<<<< HEAD
-            Header::Arity(a) => {
-                let mut reader = BitReader::from_slice(slice);
-                for _ in 0..bits {
-                    reader.read_bit()?;
-                }
-                let seed_idx = decode_evql_bits(&mut reader)?;
-                reader.align_byte();
-                let consumed = reader.bits_read();
-                offset += consumed / 8;
-                bits_consumed += consumed;
-
-                let seed = index_to_seed(seed_idx, config.max_seed_len)?;
-                let bytes = expand_seed(&seed, a as usize * block_size);
-                if out.len() + bytes.len() > limit {
-                    return Err(TelomereError::Header("invalid header field".into()));
-                }
-                out.extend_from_slice(&bytes);
-=======
             Header::Arity(_) => {
                 let mut reader = BitReader::from_slice(slice);
                 let span = decode_span(&mut reader, config)
@@ -201,7 +173,6 @@
                 out.extend_from_slice(&span);
                 offset += (span_bits + 7) / 8;
                 bits_consumed += ((span_bits + 7) / 8) * 8;
->>>>>>> cb6d4e22
             }
         }
         if offset == input.len() {
