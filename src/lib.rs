<<<<<<< HEAD
//! Core logic for the Inchworm compression system.

use sha2::{Digest, Sha256};

pub mod bloom;

/// Representation of a chain element during compression and decompression.
#[derive(Clone)]
pub enum Region {
    /// Literal 7-byte block that could not be compressed.
    Raw(Vec<u8>),
    /// Compressed seed and associated header.
    Compressed(Vec<u8>, Header),
}

impl Region {
    /// Return the encoded length of this region when written to the output
    /// stream.
    pub fn encoded_len(&self) -> usize {
        match self {
            Region::Raw(_) => 1 + HEADER_SIZE + BLOCK_SIZE,
            Region::Compressed(seed, _) => seed.len() + HEADER_SIZE,
        }
    }
}

/// Fixed block size in bytes.
pub const BLOCK_SIZE: usize = 7;
/// Size of an encoded header in bytes.
pub const HEADER_SIZE: usize = 3;
/// Reserved seed byte used for literal fallbacks.
pub const FALLBACK_SEED: u8 = 0xA5;

/// Header information packed into three bytes.
#[derive(Debug, Clone, Copy)]
pub struct Header {
    /// Seed length encoded as 0..3 for 1..4 bytes.
    pub seed_len: u8,
    /// Number of bytes to recursively unpack from the hash output.
    pub nest_len: u32,
    /// Arity encoded as 0..3 for 1..4 blocks.
    pub arity: u8,
}

impl Header {
    /// Pack a header into three bytes.
    pub fn pack(self) -> [u8; HEADER_SIZE] {
        let raw: u32 = ((self.seed_len as u32) << 22)
            | ((self.nest_len as u32) << 2)
            | (self.arity as u32);
        raw.to_be_bytes()[1..4].try_into().unwrap()
    }

    /// Unpack a header from three bytes.
    pub fn unpack(bytes: [u8; HEADER_SIZE]) -> Self {
        let raw = u32::from_be_bytes([0, bytes[0], bytes[1], bytes[2]]);
        Self {
            seed_len: ((raw >> 22) & 0b11) as u8,
            nest_len: ((raw >> 2) & 0x000F_FFFF) as u32,
            arity: (raw & 0b11) as u8,
        }
    }
}

/// Check whether the given seed/header pair represents a literal fallback block.
pub fn is_fallback(seed: &[u8], header: [u8; HEADER_SIZE]) -> bool {
    seed == [FALLBACK_SEED] && header == [0; HEADER_SIZE]
}

/// Encode a region into its byte representation.
pub fn encode_region(region: &Region) -> Vec<u8> {
    match region {
        Region::Raw(bytes) => {
            let mut out = Vec::with_capacity(1 + HEADER_SIZE + BLOCK_SIZE);
            out.push(FALLBACK_SEED);
            out.extend_from_slice(&[0; HEADER_SIZE]);
            out.extend_from_slice(bytes);
            out
        }
        Region::Compressed(seed, header) => {
            let mut out = Vec::with_capacity(seed.len() + HEADER_SIZE);
            out.extend_from_slice(seed);
            out.extend_from_slice(&header.pack());
            out
        }
    }
}

/// Decode a single region from the front of the input byte slice.
pub fn decode_region(data: &[u8]) -> (Region, usize) {
=======
/// Attempt to decode a region without panicking.
fn decode_region_safe(data: &[u8]) -> Option<(Region, usize)> {
>>>>>>> 21e19c0c
    for n in 1..=4 {
        if data.len() < n + HEADER_SIZE {
            continue;
        }
        let seed = &data[..n];
        let header_bytes: [u8; HEADER_SIZE] = data[n..n + HEADER_SIZE].try_into().ok()?;
        let header = Header::unpack(header_bytes);
        if header.seed_len as usize + 1 == n {
            let consumed = n + HEADER_SIZE;
            if is_fallback(seed, header_bytes) {
                if data.len() < consumed + BLOCK_SIZE {
                    return None;
                }
                let end = consumed + BLOCK_SIZE;
                let block = data[consumed..end].to_vec();
                return Some((Region::Raw(block), consumed + BLOCK_SIZE));
            } else {
                return Some((Region::Compressed(seed.to_vec(), header), consumed));
            }
        }
    }
    None
}

fn decompress_region_safe(region: &Region) -> Option<Vec<u8>> {
    match region {
        Region::Raw(bytes) => Some(bytes.clone()),
        Region::Compressed(seed, header) => {
            let digest = Sha256::digest(seed);
            if header.arity == 0 {
                Some(digest[..BLOCK_SIZE].to_vec())
            } else {
                let len = header.nest_len as usize;
                if len > digest.len() {
                    return None;
                }
                decompress_safe(&digest[..len])
            }
        }
    }
}

fn decompress_safe(mut data: &[u8]) -> Option<Vec<u8>> {
    let mut out = Vec::new();
    let mut offset = 0;
    while offset < data.len() {
        let (region, consumed) = decode_region_safe(&data[offset..])?;
        offset += consumed;
        out.extend_from_slice(&decompress_region_safe(&region)?);
    }
    Some(out)
}

/// Entry describing a digest prefix that decompresses cleanly.
pub struct GlossEntry {
    pub seed: Vec<u8>,
    pub header: Header,
    pub decompressed: Vec<u8>,
}

/// Table containing all valid seed/header pairs for 1- and 2-byte seeds.
pub struct GlossTable {
    pub entries: Vec<GlossEntry>,
}

impl GlossTable {
    /// Generate the table at runtime.
    pub fn generate() -> Self {
        let mut entries = Vec::new();
        for seed_len in 1..=2u8 {
            let max = 1u64 << (8 * seed_len as u64);
            for seed_val in 0..max {
                let seed_bytes = &seed_val.to_be_bytes()[8 - seed_len as usize..];
                let digest = Sha256::digest(seed_bytes);
                for len in 0..=digest.len() {
                    if let Some(bytes) = decompress_safe(&digest[..len]) {
                        let blocks = bytes.len() / BLOCK_SIZE;
                        if bytes.len() % BLOCK_SIZE != 0 || !(2..=4).contains(&blocks) {
                            continue;
                        }
                        let header = Header {
                            seed_len: seed_len - 1,
                            nest_len: len as u32,
                            arity: blocks as u8 - 1,
                        };
                        if let Some(out) = decompress_region_safe(&Region::Compressed(seed_bytes.to_vec(), header)) {
                            entries.push(GlossEntry {
                                seed: seed_bytes.to_vec(),
                                header,
                                decompressed: out,
                            });
                        }
                    }
                }
            }
        }
        Self { entries }
    }
}<|MERGE_RESOLUTION|>--- conflicted
+++ resolved
@@ -1,4 +1,3 @@
-<<<<<<< HEAD
 //! Core logic for the Inchworm compression system.
 
 use sha2::{Digest, Sha256};
@@ -15,8 +14,7 @@
 }
 
 impl Region {
-    /// Return the encoded length of this region when written to the output
-    /// stream.
+    /// Return the encoded length of this region when written to the output stream.
     pub fn encoded_len(&self) -> usize {
         match self {
             Region::Raw(_) => 1 + HEADER_SIZE + BLOCK_SIZE,
@@ -44,7 +42,6 @@
 }
 
 impl Header {
-    /// Pack a header into three bytes.
     pub fn pack(self) -> [u8; HEADER_SIZE] {
         let raw: u32 = ((self.seed_len as u32) << 22)
             | ((self.nest_len as u32) << 2)
@@ -52,7 +49,6 @@
         raw.to_be_bytes()[1..4].try_into().unwrap()
     }
 
-    /// Unpack a header from three bytes.
     pub fn unpack(bytes: [u8; HEADER_SIZE]) -> Self {
         let raw = u32::from_be_bytes([0, bytes[0], bytes[1], bytes[2]]);
         Self {
@@ -87,12 +83,8 @@
     }
 }
 
-/// Decode a single region from the front of the input byte slice.
-pub fn decode_region(data: &[u8]) -> (Region, usize) {
-=======
-/// Attempt to decode a region without panicking.
+/// Safe decoder: returns None instead of panicking on bad input.
 fn decode_region_safe(data: &[u8]) -> Option<(Region, usize)> {
->>>>>>> 21e19c0c
     for n in 1..=4 {
         if data.len() < n + HEADER_SIZE {
             continue;
@@ -106,8 +98,7 @@
                 if data.len() < consumed + BLOCK_SIZE {
                     return None;
                 }
-                let end = consumed + BLOCK_SIZE;
-                let block = data[consumed..end].to_vec();
+                let block = data[consumed..consumed + BLOCK_SIZE].to_vec();
                 return Some((Region::Raw(block), consumed + BLOCK_SIZE));
             } else {
                 return Some((Region::Compressed(seed.to_vec(), header), consumed));
@@ -146,20 +137,18 @@
     Some(out)
 }
 
-/// Entry describing a digest prefix that decompresses cleanly.
+/// Gloss table entries for 1- and 2-byte seeds that decompress to valid output.
 pub struct GlossEntry {
     pub seed: Vec<u8>,
     pub header: Header,
     pub decompressed: Vec<u8>,
 }
 
-/// Table containing all valid seed/header pairs for 1- and 2-byte seeds.
 pub struct GlossTable {
     pub entries: Vec<GlossEntry>,
 }
 
 impl GlossTable {
-    /// Generate the table at runtime.
     pub fn generate() -> Self {
         let mut entries = Vec::new();
         for seed_len in 1..=2u8 {
