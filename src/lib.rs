//! Core logic for the Inchworm compression system.

use sha2::{Digest, Sha256};
<<<<<<< HEAD
use serde::{Deserialize, Serialize};
use memmap2::Mmap;
use std::fs::File;
use std::path::Path;
=======
use serde_json::json;
use std::ops::RangeInclusive;

mod sha_cache;
mod bloom;

use sha_cache::ShaCache;
use bloom::Bloom;
>>>>>>> aef967ad

/// Representation of a chain element during compression and decompression.
#[derive(Clone)]
pub enum Region {
    Raw(Vec<u8>),
    Compressed(Vec<u8>, Header),
}

impl Region {
    pub fn encoded_len(&self) -> usize {
        match self {
            Region::Raw(_) => 1 + HEADER_SIZE + BLOCK_SIZE,
            Region::Compressed(seed, _) => seed.len() + HEADER_SIZE,
        }
    }
}

pub const BLOCK_SIZE: usize = 7;
pub const HEADER_SIZE: usize = 3;
pub const FALLBACK_SEED: u8 = 0xA5;

<<<<<<< HEAD
/// Cached expansion table used to speed up compression.
#[derive(Serialize, Deserialize, Default, Clone)]
pub struct GlossTable {
    /// Placeholder data for future optimisation.
    pub entries: Vec<Vec<u8>>,
}

impl GlossTable {
    /// Build an empty gloss table. In a full implementation this would
    /// perform expensive analysis of training data.
    pub fn build() -> Self {
        Self { entries: Vec::new() }
    }

    /// Load a gloss table from disk using memory mapping.
    pub fn load<P: AsRef<Path>>(path: P) -> std::io::Result<Self> {
        let file = File::open(path)?;
        unsafe {
            let mmap = Mmap::map(&file)?;
            Ok(bincode::deserialize(&mmap).expect("invalid gloss table"))
        }
    }

    /// Serialize this table to disk with bincode.
    pub fn save<P: AsRef<Path>>(&self, path: P) -> std::io::Result<()> {
        let data = bincode::serialize(self).expect("failed to serialize gloss");
        std::fs::write(path, data)
    }
}

/// Header information packed into three bytes.
=======
>>>>>>> aef967ad
#[derive(Debug, Clone, Copy)]
pub struct Header {
    pub seed_len: u8,
    pub nest_len: u32,
    pub arity: u8,
}

impl Header {
    pub fn pack(self) -> [u8; HEADER_SIZE] {
        let raw = ((self.seed_len as u32) << 22)
            | ((self.nest_len as u32) << 2)
            | (self.arity as u32);
        raw.to_be_bytes()[1..4].try_into().unwrap()
    }

    pub fn unpack(bytes: [u8; HEADER_SIZE]) -> Self {
        let raw = u32::from_be_bytes([0, bytes[0], bytes[1], bytes[2]]);
        Self {
            seed_len: ((raw >> 22) & 0b11) as u8,
            nest_len: ((raw >> 2) & 0x000F_FFFF) as u32,
            arity: (raw & 0b11) as u8,
        }
    }
}

pub fn is_fallback(seed: &[u8], header: [u8; HEADER_SIZE]) -> bool {
    seed == [FALLBACK_SEED] && header == [0; HEADER_SIZE]
}

pub fn encode_region(region: &Region) -> Vec<u8> {
    match region {
        Region::Raw(bytes) => {
            let mut out = Vec::with_capacity(1 + HEADER_SIZE + BLOCK_SIZE);
            out.push(FALLBACK_SEED);
            out.extend_from_slice(&[0; HEADER_SIZE]);
            out.extend_from_slice(bytes);
            out
        }
        Region::Compressed(seed, header) => {
            let mut out = Vec::with_capacity(seed.len() + HEADER_SIZE);
            out.extend_from_slice(seed);
            out.extend_from_slice(&header.pack());
            out
        }
    }
}

fn decode_region_safe(data: &[u8]) -> Option<(Region, usize)> {
    for n in 1..=4 {
        if data.len() < n + HEADER_SIZE {
            continue;
        }
        let seed = &data[..n];
        let header_bytes: [u8; HEADER_SIZE] = data[n..n + HEADER_SIZE].try_into().ok()?;
        let header = Header::unpack(header_bytes);
        if header.seed_len as usize + 1 == n {
            let consumed = n + HEADER_SIZE;
            if is_fallback(seed, header_bytes) {
                if data.len() < consumed + BLOCK_SIZE {
                    return None;
                }
                let block = data[consumed..consumed + BLOCK_SIZE].to_vec();
                return Some((Region::Raw(block), consumed + BLOCK_SIZE));
            } else {
                return Some((Region::Compressed(seed.to_vec(), header), consumed));
            }
        }
    }
    None
}

fn decompress_region_safe(region: &Region) -> Option<Vec<u8>> {
    match region {
        Region::Raw(bytes) => Some(bytes.clone()),
        Region::Compressed(seed, header) => {
            let digest = Sha256::digest(seed);
            if header.arity == 0 {
                Some(digest[..BLOCK_SIZE].to_vec())
            } else {
                let len = header.nest_len as usize;
                if len > digest.len() {
                    return None;
                }
                decompress_safe(&digest[..len])
            }
        }
    }
}

fn decompress_safe(mut data: &[u8]) -> Option<Vec<u8>> {
    let mut out = Vec::new();
    let mut offset = 0;
    while offset < data.len() {
        let (region, consumed) = decode_region_safe(&data[offset..])?;
        offset += consumed;
        out.extend_from_slice(&decompress_region_safe(&region)?);
    }
    Some(out)
}

pub struct GlossEntry {
    pub seed: Vec<u8>,
    pub header: Header,
    pub decompressed: Vec<u8>,
}

pub struct GlossTable {
    pub entries: Vec<GlossEntry>,
}

impl GlossTable {
    pub fn generate() -> Self {
        let mut entries = Vec::new();
        for seed_len in 1..=2u8 {
            let max = 1u64 << (8 * seed_len as u64);
            for seed_val in 0..max {
                let seed_bytes = &seed_val.to_be_bytes()[8 - seed_len as usize..];
                let digest = Sha256::digest(seed_bytes);
                for len in 0..=digest.len() {
                    if let Some(bytes) = decompress_safe(&digest[..len]) {
                        let blocks = bytes.len() / BLOCK_SIZE;
                        if bytes.len() % BLOCK_SIZE != 0 || !(2..=4).contains(&blocks) {
                            continue;
                        }
                        let header = Header {
                            seed_len: seed_len - 1,
                            nest_len: len as u32,
                            arity: blocks as u8 - 1,
                        };
                        if let Some(out) = decompress_region_safe(&Region::Compressed(seed_bytes.to_vec(), header)) {
                            entries.push(GlossEntry {
                                seed: seed_bytes.to_vec(),
                                header,
                                decompressed: out,
                            });
                        }
                    }
                }
            }
        }
        Self { entries }
    }
}

fn encoded_len_of_regions(regions: &[Region]) -> usize {
    regions.iter().map(|r| r.encoded_len()).sum()
}

pub fn print_stats(
    chain: &[Region],
    original_bytes: usize,
    original_regions: usize,
    hashes: u64,
    matches: u64,
    json_out: bool,
    final_stats: bool,
) {
    let encoded = encoded_len_of_regions(chain);
    let ratio = encoded as f64 * 100.0 / original_bytes as f64;
    let hashes_per_byte = if encoded == 0 {
        0.0
    } else {
        hashes as f64 / encoded as f64
    };

    if final_stats && json_out {
        let obj = json!({
            "input_bytes": original_bytes,
            "output_bytes": encoded,
            "compression_ratio": ratio,
            "total_hashes": hashes,
            "hashes_per_byte": hashes_per_byte,
        });
        println!("{}", obj);
    } else if final_stats {
        eprintln!("Compression complete!");
        eprintln!("Input: {} bytes", original_bytes);
        eprintln!("Output: {} bytes", encoded);
        eprintln!("Ratio: {:.2}%", ratio);
        eprintln!("Total hashes: {}", hashes);
        eprintln!("Hashes/byte: {:.1}", hashes_per_byte);
    } else {
        eprintln!(
            "[{:.2}M hashes] {} matches | Chain: {} → {} regions | {} → {} bytes ({:.2}%)",
            hashes as f64 / 1_000_000.0,
            matches,
            original_regions,
            chain.len(),
            original_bytes,
            encoded,
            ratio
        );
    }
}<|MERGE_RESOLUTION|>--- conflicted
+++ resolved
@@ -1,13 +1,11 @@
 //! Core logic for the Inchworm compression system.
 
 use sha2::{Digest, Sha256};
-<<<<<<< HEAD
 use serde::{Deserialize, Serialize};
 use memmap2::Mmap;
+use serde_json::json;
 use std::fs::File;
 use std::path::Path;
-=======
-use serde_json::json;
 use std::ops::RangeInclusive;
 
 mod sha_cache;
@@ -15,9 +13,15 @@
 
 use sha_cache::ShaCache;
 use bloom::Bloom;
->>>>>>> aef967ad
-
-/// Representation of a chain element during compression and decompression.
+
+/// Fixed block size in bytes.
+pub const BLOCK_SIZE: usize = 7;
+/// Size of an encoded header in bytes.
+pub const HEADER_SIZE: usize = 3;
+/// Reserved seed byte used for literal fallbacks.
+pub const FALLBACK_SEED: u8 = 0xA5;
+
+/// A single compressed or literal block.
 #[derive(Clone)]
 pub enum Region {
     Raw(Vec<u8>),
@@ -33,45 +37,7 @@
     }
 }
 
-pub const BLOCK_SIZE: usize = 7;
-pub const HEADER_SIZE: usize = 3;
-pub const FALLBACK_SEED: u8 = 0xA5;
-
-<<<<<<< HEAD
-/// Cached expansion table used to speed up compression.
-#[derive(Serialize, Deserialize, Default, Clone)]
-pub struct GlossTable {
-    /// Placeholder data for future optimisation.
-    pub entries: Vec<Vec<u8>>,
-}
-
-impl GlossTable {
-    /// Build an empty gloss table. In a full implementation this would
-    /// perform expensive analysis of training data.
-    pub fn build() -> Self {
-        Self { entries: Vec::new() }
-    }
-
-    /// Load a gloss table from disk using memory mapping.
-    pub fn load<P: AsRef<Path>>(path: P) -> std::io::Result<Self> {
-        let file = File::open(path)?;
-        unsafe {
-            let mmap = Mmap::map(&file)?;
-            Ok(bincode::deserialize(&mmap).expect("invalid gloss table"))
-        }
-    }
-
-    /// Serialize this table to disk with bincode.
-    pub fn save<P: AsRef<Path>>(&self, path: P) -> std::io::Result<()> {
-        let data = bincode::serialize(self).expect("failed to serialize gloss");
-        std::fs::write(path, data)
-    }
-}
-
-/// Header information packed into three bytes.
-=======
->>>>>>> aef967ad
-#[derive(Debug, Clone, Copy)]
+#[derive(Debug, Clone, Copy, Serialize, Deserialize)]
 pub struct Header {
     pub seed_len: u8,
     pub nest_len: u32,
@@ -171,12 +137,16 @@
     Some(out)
 }
 
+/// Gloss table entries for precalculated compressed blocks.
+#[derive(Serialize, Deserialize, Clone)]
 pub struct GlossEntry {
     pub seed: Vec<u8>,
     pub header: Header,
     pub decompressed: Vec<u8>,
 }
 
+/// Gloss table supporting disk I/O and optional memory-mapped load.
+#[derive(Serialize, Deserialize, Default, Clone)]
 pub struct GlossTable {
     pub entries: Vec<GlossEntry>,
 }
@@ -200,7 +170,9 @@
                             nest_len: len as u32,
                             arity: blocks as u8 - 1,
                         };
-                        if let Some(out) = decompress_region_safe(&Region::Compressed(seed_bytes.to_vec(), header)) {
+                        if let Some(out) = decompress_region_safe(
+                            &Region::Compressed(seed_bytes.to_vec(), header),
+                        ) {
                             entries.push(GlossEntry {
                                 seed: seed_bytes.to_vec(),
                                 header,
@@ -213,10 +185,23 @@
         }
         Self { entries }
     }
-}
-
-fn encoded_len_of_regions(regions: &[Region]) -> usize {
-    regions.iter().map(|r| r.encoded_len()).sum()
+
+    pub fn build() -> Self {
+        Self { entries: Vec::new() }
+    }
+
+    pub fn load<P: AsRef<Path>>(path: P) -> std::io::Result<Self> {
+        let file = File::open(path)?;
+        unsafe {
+            let mmap = Mmap::map(&file)?;
+            Ok(bincode::deserialize(&mmap).expect("invalid gloss table"))
+        }
+    }
+
+    pub fn save<P: AsRef<Path>>(&self, path: P) -> std::io::Result<()> {
+        let data = bincode::serialize(self).expect("failed to serialize gloss");
+        std::fs::write(path, data)
+    }
 }
 
 pub fn print_stats(
@@ -228,7 +213,7 @@
     json_out: bool,
     final_stats: bool,
 ) {
-    let encoded = encoded_len_of_regions(chain);
+    let encoded = chain.iter().map(|r| r.encoded_len()).sum::<usize>();
     let ratio = encoded as f64 * 100.0 / original_bytes as f64;
     let hashes_per_byte = if encoded == 0 {
         0.0
