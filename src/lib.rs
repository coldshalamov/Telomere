--- conflicted
+++ resolved
@@ -99,52 +99,10 @@
         out.extend_from_slice(&data[offset..]);
     }
 
-<<<<<<< HEAD
-    let _ = dump_beliefmap_json(&fallback.map, "belief_fallback.json");
-    let _ = dump_gloss_to_csv(&fallback.map, "belief_fallback.csv");
-
-    stats.report();
-    out
-}
-
-/// Decompress a single region respecting a byte limit.
-pub fn decompress_region_with_limit(
-    region: &Region,
-    table: &GlossTable,
-    limit: usize,
-) -> Option<Vec<u8>> {
-    match region {
-        Region::Raw(bytes) => {
-            if bytes.len() <= limit { Some(bytes.clone()) } else { None }
-        }
-        Region::Compressed(data, header) => {
-            if header.is_literal() {
-                let expected = if header.arity == 40 {
-                    data.len()
-                } else {
-                    (header.arity - 36) * BLOCK_SIZE
-                };
-                if data.len() != expected || data.len() > limit {
-                    return None;
-                }
-                Some(data.clone())
-            } else {
-                if header.seed_index >= table.entries.len() {
-                    return None;
-                }
-                let entry = &table.entries[header.seed_index];
-                if entry.decompressed.len() > limit {
-                    return None;
-                }
-                Some(entry.decompressed.clone())
-            }
-        }
-=======
-    // Dump fallback seed belief map for inspection
+    // Dump fallback belief scores
     let _ = dump_beliefmap_json(&fallback.map, "belief_fallback.json");
     if verbosity >= 2 {
         let _ = dump_gloss_to_csv(&fallback.map, "belief_fallback.csv");
->>>>>>> b9088fdd
     }
 
     stats.report();
