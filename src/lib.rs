--- conflicted
+++ resolved
@@ -21,10 +21,7 @@
 mod path;
 mod seed_detect;
 mod seed_logger;
-<<<<<<< HEAD
-=======
 mod seed_enum;
->>>>>>> de74fbe1
 mod seed_index;
 mod sha_cache;
 mod stats;
@@ -48,12 +45,8 @@
 pub use seed_logger::{
     log_seed, log_seed_to, resume_seed_index, resume_seed_index_from, HashEntry, ResourceLimits,
 };
-<<<<<<< HEAD
-pub use seed_index::{index_to_seed, seed_to_index};
-=======
 pub use seed_enum::index_to_seed;
 pub use seed_index::seed_to_index;
->>>>>>> de74fbe1
 pub use sha_cache::*;
 pub use stats::Stats;
 pub use tlmr::{decode_tlmr_header, encode_tlmr_header, truncated_hash, TlmrError, TlmrHeader};
