--- conflicted
+++ resolved
@@ -1,3 +1,5 @@
+use std::collections::HashMap;
+use std::time::Instant;
 use std::ops::RangeInclusive;
 
 mod bloom;
@@ -31,66 +33,6 @@
     mut coverage: Option<&mut [bool]>,
     mut partials: Option<&mut Vec<(Vec<u8>, Header)>>,
 ) -> Vec<u8> {
-<<<<<<< HEAD
-    let start = Instant::now();
-    let mut chain: Vec<Region> = data
-        .chunks(BLOCK_SIZE)
-        .map(|b| Region::Raw(b.to_vec()))
-        .collect();
-    let original_regions = chain.len();
-    let original_bytes = data.len();
-    let mut brute_matches = 0u64;
-    let mut gloss_matches = 0u64;
-    let mut sha_cache: HashMap<Vec<u8>, [u8; 32]> = HashMap::new();
-    let mut arity_counts: HashMap<u8, u64> = HashMap::new();
-
-    // (Compression logic would normally run here and replace Raw regions with
-    // compressed seeds. The stubbed implementation skips this step.)
-
-    // Convert any remaining Raw regions into literal passthroughs using the
-    // reserved arity codes. Consecutive raw blocks are grouped up to three
-    // blocks per passthrough.
-    let mut final_chain = Vec::new();
-    let mut i = 0;
-    while i < chain.len() {
-        match &chain[i] {
-            Region::Raw(bytes) => {
-                let mut collected = bytes.clone();
-                let mut blocks = 1usize;
-                while blocks < 3 && i + blocks < chain.len() {
-                    if let Region::Raw(next) = &chain[i + blocks] {
-                        collected.extend_from_slice(next);
-                        blocks += 1;
-                    } else {
-                        break;
-                    }
-                }
-                let arity = match blocks {
-                    1 => 38,
-                    2 => 39,
-                    _ => 40,
-                };
-                final_chain.push(Region::Compressed(collected, Header { seed_index: 0, arity }));
-                i += blocks;
-            }
-            other => {
-                final_chain.push(other.clone());
-                i += 1;
-            }
-        }
-    }
-
-    // Serialize the chain by emitting headers in order. Seeds are ignored by the
-    // current decoder implementation so they are not written to the output.
-    let mut out = Vec::new();
-    for region in final_chain {
-        if let Region::Compressed(_, header) = region {
-            out.extend(encode_header(header.seed_index, header.arity));
-=======
-    // Only the parameters relevant to this simplified example are used.
-    // All others are ignored to keep the demo implementation concise.
-
-    // Build the chain of compressed or raw regions.
     let mut chain = Vec::new();
     let mut i = 0usize;
 
@@ -133,13 +75,42 @@
             .collect();
     }
 
-    // Serialize regions into a flat byte vector using VQL headers.
+    // Convert leftover Raw regions into passthrough headers (arity 38–40)
+    let mut final_chain = Vec::new();
+    let mut j = 0;
+    while j < chain.len() {
+        match &chain[j] {
+            Region::Raw(bytes) => {
+                let mut collected = bytes.clone();
+                let mut blocks = 1usize;
+                while blocks < 3 && j + blocks < chain.len() {
+                    if let Region::Raw(next) = &chain[j + blocks] {
+                        collected.extend_from_slice(next);
+                        blocks += 1;
+                    } else {
+                        break;
+                    }
+                }
+                let arity = match blocks {
+                    1 => 38,
+                    2 => 39,
+                    _ => 40,
+                };
+                final_chain.push(Region::Compressed(collected, Header { seed_index: 0, arity }));
+                j += blocks;
+            }
+            other => {
+                final_chain.push(other.clone());
+                j += 1;
+            }
+        }
+    }
+
+    // Emit headers for all compressed regions
     let mut out = Vec::new();
-    for region in chain {
-        match region {
-            Region::Raw(bytes) => out.extend(bytes),
-            Region::Compressed(_, h) => out.extend(encode_header(h.seed_index, h.arity)),
->>>>>>> fe00d3a5
+    for region in final_chain {
+        if let Region::Compressed(_, header) = region {
+            out.extend(encode_header(header.seed_index, header.arity));
         }
     }
 
