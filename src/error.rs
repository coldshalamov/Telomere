use thiserror::Error;

#[derive(Error, Debug)]
pub enum TelomereError {
    /// Malformed or invalid header/EVQL data.
    #[error("header error: {0}")]
    Header(String),
    /// Seed search related failure.
    #[error("seed search error: {0}")]
    SeedSearch(String),
    /// Bundling or bundle selection failure.
    #[error("bundling error: {0}")]
    Bundling(String),
    /// Superposition limit or invariant failure.
    #[error("superposition error: {0}")]
    Superposition(String),
    /// Propagated I/O error.
    #[error("I/O error: {0}")]
    Io(#[from] std::io::Error),
<<<<<<< HEAD
    /// Catch all for unexpected internal problems.
    #[error("internal error: {0}")]
    Internal(String),
=======
    #[error("Decode error: {0}")]
    Decode(String),
    #[error("Hashing error: {0}")]
    Hash(String),
    #[error("Config error: {0}")]
    Config(String),
    #[error("Superposition limit exceeded for block {0}")]
    SuperpositionLimitExceeded(usize),
    #[error("Header codec error: {0}")]
    HeaderCodec(String),
    #[error("Other: {0}")]
    Other(String),
>>>>>>> 923ffe8a
}<|MERGE_RESOLUTION|>--- conflicted
+++ resolved
@@ -5,34 +5,48 @@
     /// Malformed or invalid header/EVQL data.
     #[error("header error: {0}")]
     Header(String),
+
     /// Seed search related failure.
     #[error("seed search error: {0}")]
     SeedSearch(String),
+
     /// Bundling or bundle selection failure.
     #[error("bundling error: {0}")]
     Bundling(String),
+
     /// Superposition limit or invariant failure.
     #[error("superposition error: {0}")]
     Superposition(String),
+
+    /// Too many superposed candidates at a block index.
+    #[error("superposition limit exceeded for block {0}")]
+    SuperpositionLimitExceeded(usize),
+
+    /// Codec-specific header failure (legacy, use Header instead for new code).
+    #[error("header codec error: {0}")]
+    HeaderCodec(String),
+
+    /// Hashing errors (if any).
+    #[error("hashing error: {0}")]
+    Hash(String),
+
+    /// Configuration error.
+    #[error("config error: {0}")]
+    Config(String),
+
     /// Propagated I/O error.
     #[error("I/O error: {0}")]
     Io(#[from] std::io::Error),
-<<<<<<< HEAD
+
     /// Catch all for unexpected internal problems.
     #[error("internal error: {0}")]
     Internal(String),
-=======
-    #[error("Decode error: {0}")]
+
+    /// (Legacy, avoid in new code) – fallback for decoding errors.
+    #[error("decode error: {0}")]
     Decode(String),
-    #[error("Hashing error: {0}")]
-    Hash(String),
-    #[error("Config error: {0}")]
-    Config(String),
-    #[error("Superposition limit exceeded for block {0}")]
-    SuperpositionLimitExceeded(usize),
-    #[error("Header codec error: {0}")]
-    HeaderCodec(String),
-    #[error("Other: {0}")]
+
+    /// (Legacy, avoid in new code) – any other error.
+    #[error("other: {0}")]
     Other(String),
->>>>>>> 923ffe8a
 }