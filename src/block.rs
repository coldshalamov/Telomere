use std::collections::HashMap;
use sha2::{Digest, Sha256};

#[derive(Debug, Clone)]
pub struct Block {
    /// Original order in the stream
    pub global_index: usize,
    /// Current size of this block in bits
    pub bit_length: usize,
    /// Raw bytes making up this block
    pub data: Vec<u8>,
    /// Optional arity if this block was compressed later
    pub arity: Option<usize>,
    /// Optional seed index associated with compressed form
    pub seed_index: Option<usize>,
}

<<<<<<< HEAD
/// BlockTable groups blocks by their bit length
=======
use sha2::{Digest, Sha256};
use std::collections::HashMap;

/// Extend BlockTable with table mutations
/// Each bit length gets a vector of Blocks
>>>>>>> 56fdccc3
pub type BlockTable = HashMap<usize, Vec<Block>>;

/// Represents a change to the block table discovered during compression or bundling.
#[derive(Debug, Clone)]
pub enum BlockChange {
    /// Replaces a single block with a new version (used in hashing matches).
    Replace {
        original_index: usize,
        new_block: Block,
    },
    /// Compresses a group of adjacent blocks into one (used in bundling).
    Bundle {
        start_index: usize,
        count: usize,
        new_bit_length: usize,
    },
}

/// Given a flat list of [`Block`]s, return a [`BlockTable`]
/// where blocks are grouped by their bit length.
pub fn group_by_bit_length(blocks: Vec<Block>) -> BlockTable {
    let mut table: BlockTable = HashMap::new();
    for block in blocks {
        table.entry(block.bit_length).or_default().push(block);
    }
    table
}

/// Split raw input into fixed-sized blocks measured in bits.
pub fn split_into_blocks(input: &[u8], block_size_bits: usize) -> Vec<Block> {
    assert!(block_size_bits > 0, "block size must be non-zero");

    let block_size_bytes = (block_size_bits + 7) / 8;
    let mut blocks = Vec::new();
    let mut offset = 0usize;
    let mut index = 0usize;

    while offset < input.len() {
        let end = (offset + block_size_bytes).min(input.len());
        let slice = &input[offset..end];
        let bits = if end - offset == block_size_bytes {
            block_size_bits
        } else {
            (end - offset) * 8
        };

        blocks.push(Block {
            global_index: index,
            bit_length: bits,
            data: slice.to_vec(),
            arity: None,
            seed_index: None,
        });

        offset += block_size_bytes;
        index += 1;
    }

    blocks
}

/// Simulate a compression pass using a prebuilt seed table.
pub fn simulate_pass(table: &mut BlockTable, seed_table: &HashMap<String, usize>) -> usize {
    let mut lengths: Vec<usize> = table.keys().cloned().collect();
    lengths.sort_unstable_by(|a, b| b.cmp(a));

    let mut matches = 0usize;

    for len in lengths {
        if let Some(mut group) = table.remove(&len) {
            let mut remaining = Vec::new();
            for mut block in group.into_iter() {
                let digest = Sha256::digest(&block.data);
                let hex = hex::encode(digest);
                if let Some(&seed_idx) = seed_table.get(&hex) {
                    block.seed_index = Some(seed_idx);
                    block.arity = Some(1);
                    block.bit_length = 16;
                    table.entry(16).or_default().push(block);
                    matches += 1;
                } else {
                    remaining.push(block);
                }
            }
            if !remaining.is_empty() {
                table.insert(len, remaining);
            }
        }
    }

    matches
}

<<<<<<< HEAD
/// Detect adjacent blocks that match a compressible pattern (stub for now).
pub fn detect_bundles(_table: &BlockTable) -> Vec<BlockChange> {
    Vec::new()
=======
/// Detect potential bundled blocks after a pass.
///
/// This function is currently a stub that does nothing. It exists so future
/// improvements can analyze the `BlockTable` for bundle opportunities between
/// simulation passes.
pub fn detect_bundles(_table: &mut BlockTable) {}

/// Apply any changes discovered during bundle detection.
///
/// The default implementation is a no-op until bundling logic is implemented.
pub fn apply_block_changes(_table: &mut BlockTable) {}

/// Run compression passes until no additional matches are found.
///
/// After each call to [`simulate_pass`], this function runs `detect_bundles`
/// followed by `apply_block_changes`. The resulting [`BlockTable`] is returned
/// once a pass yields zero matches.
pub fn run_all_passes(mut table: BlockTable, seed_table: &HashMap<String, usize>) -> BlockTable {
    loop {
        let matches = simulate_pass(&mut table, seed_table);
        if matches == 0 {
            break;
        }
        detect_bundles(&mut table);
        apply_block_changes(&mut table);
    }
    table
>>>>>>> 56fdccc3
}

#[cfg(test)]
mod tests {
    use super::*;

    #[test]
    fn table_groups_by_length() {
        let mut table: BlockTable = HashMap::new();
        let block = Block {
            global_index: 0,
            bit_length: 8,
            data: vec![0xAB],
            arity: None,
            seed_index: None,
        };
        table.entry(block.bit_length).or_default().push(block.clone());
        assert_eq!(table.get(&8).unwrap()[0].global_index, 0);
    }

    #[test]
    fn split_basic() {
        let input = vec![1u8, 2, 3, 4, 5];
        let blocks = split_into_blocks(&input, 16);
        assert_eq!(blocks.len(), 3);
        assert_eq!(blocks[0].global_index, 0);
        assert_eq!(blocks[0].bit_length, 16);
        assert_eq!(blocks[0].data, vec![1u8, 2]);
        assert_eq!(blocks[1].global_index, 1);
        assert_eq!(blocks[1].bit_length, 16);
        assert_eq!(blocks[1].data, vec![3u8, 4]);
        assert_eq!(blocks[2].global_index, 2);
        assert_eq!(blocks[2].bit_length, 8);
        assert_eq!(blocks[2].data, vec![5u8]);
    }

    #[test]
    fn split_exact() {
        let input = vec![1u8, 2, 3, 4];
        let blocks = split_into_blocks(&input, 16);
        assert_eq!(blocks.len(), 2);
        assert!(blocks.iter().all(|b| b.bit_length == 16));
    }

    #[test]
    fn group_blocks() {
        let blocks = vec![
            Block {
                global_index: 0,
                bit_length: 8,
                data: vec![0],
                arity: None,
                seed_index: None,
            },
            Block {
                global_index: 1,
                bit_length: 16,
                data: vec![1, 2],
                arity: None,
                seed_index: None,
            },
            Block {
                global_index: 2,
                bit_length: 8,
                data: vec![3],
                arity: None,
                seed_index: None,
            },
        ];
        let table = group_by_bit_length(blocks);
        assert_eq!(table.get(&8).unwrap().len(), 2);
        assert_eq!(table.get(&16).unwrap().len(), 1);
    }

    #[test]
    fn run_all_passes_no_matches() {
        let blocks = vec![
            Block {
                global_index: 0,
                bit_length: 8,
                data: vec![1],
                arity: None,
                seed_index: None,
            },
            Block {
                global_index: 1,
                bit_length: 8,
                data: vec![2],
                arity: None,
                seed_index: None,
            },
        ];
        let table = group_by_bit_length(blocks.clone());
        let seed_table: HashMap<String, usize> = HashMap::new();
        let out = run_all_passes(table, &seed_table);
        assert_eq!(out.get(&8).unwrap().len(), blocks.len());
        assert!(out.get(&16).is_none());
    }
}<|MERGE_RESOLUTION|>--- conflicted
+++ resolved
@@ -15,15 +15,7 @@
     pub seed_index: Option<usize>,
 }
 
-<<<<<<< HEAD
-/// BlockTable groups blocks by their bit length
-=======
-use sha2::{Digest, Sha256};
-use std::collections::HashMap;
-
-/// Extend BlockTable with table mutations
 /// Each bit length gets a vector of Blocks
->>>>>>> 56fdccc3
 pub type BlockTable = HashMap<usize, Vec<Block>>;
 
 /// Represents a change to the block table discovered during compression or bundling.
@@ -42,8 +34,7 @@
     },
 }
 
-/// Given a flat list of [`Block`]s, return a [`BlockTable`]
-/// where blocks are grouped by their bit length.
+/// Given a flat list of [`Block`]s, return a [`BlockTable`] grouped by bit length.
 pub fn group_by_bit_length(blocks: Vec<Block>) -> BlockTable {
     let mut table: BlockTable = HashMap::new();
     for block in blocks {
@@ -117,39 +108,27 @@
     matches
 }
 
-<<<<<<< HEAD
 /// Detect adjacent blocks that match a compressible pattern (stub for now).
 pub fn detect_bundles(_table: &BlockTable) -> Vec<BlockChange> {
     Vec::new()
-=======
-/// Detect potential bundled blocks after a pass.
-///
-/// This function is currently a stub that does nothing. It exists so future
-/// improvements can analyze the `BlockTable` for bundle opportunities between
-/// simulation passes.
-pub fn detect_bundles(_table: &mut BlockTable) {}
+}
 
 /// Apply any changes discovered during bundle detection.
-///
-/// The default implementation is a no-op until bundling logic is implemented.
-pub fn apply_block_changes(_table: &mut BlockTable) {}
+pub fn apply_block_changes(_table: &mut BlockTable) {
+    // Stub – no-op for now
+}
 
 /// Run compression passes until no additional matches are found.
-///
-/// After each call to [`simulate_pass`], this function runs `detect_bundles`
-/// followed by `apply_block_changes`. The resulting [`BlockTable`] is returned
-/// once a pass yields zero matches.
 pub fn run_all_passes(mut table: BlockTable, seed_table: &HashMap<String, usize>) -> BlockTable {
     loop {
         let matches = simulate_pass(&mut table, seed_table);
         if matches == 0 {
             break;
         }
-        detect_bundles(&mut table);
+        detect_bundles(&table);
         apply_block_changes(&mut table);
     }
     table
->>>>>>> 56fdccc3
 }
 
 #[cfg(test)]
