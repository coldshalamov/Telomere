--- conflicted
+++ resolved
@@ -15,7 +15,6 @@
     pub seed_index: Option<usize>,
 }
 
-<<<<<<< HEAD
 /// Represents an update to a specific block in the table.
 #[derive(Debug, Clone)]
 pub struct BlockChange {
@@ -25,30 +24,10 @@
     pub new_block: Block,
 }
 
-use std::collections::HashMap;
-use sha2::{Digest, Sha256};
-
 /// BlockTable groups blocks by their bit length
-=======
-/// Extend BlockTable with table mutations
-/// Each bit length gets a vector of Blocks
->>>>>>> 8b0382c5
 pub type BlockTable = HashMap<usize, Vec<Block>>;
 
-/// BlockChange captures updates to a block during simulation
-#[derive(Debug, Clone)]
-pub struct BlockChange {
-    /// Index of the block in its original order
-    pub original_index: usize,
-    /// Replacement block after mutation
-    pub new_block: Block,
-}
-
 /// Given a flat list of [`Block`]s, return a [`BlockTable`]
-/// where blocks are grouped by their bit length.
-///
-/// This is primarily used when simulating the compression pipeline
-/// after splitting raw input into blocks.
 pub fn group_by_bit_length(blocks: Vec<Block>) -> BlockTable {
     let mut table: BlockTable = HashMap::new();
     for block in blocks {
@@ -58,16 +37,10 @@
 }
 
 /// Split raw input into fixed-sized blocks measured in bits.
-///
-/// Each returned [`Block`] will have `bit_length` equal to `block_size_bits`
-/// except for the final block which may be shorter when the input length is not
-/// perfectly divisible by the requested block size. The raw byte data of each
-/// block is stored directly without any bit-level slicing or padding.
 pub fn split_into_blocks(input: &[u8], block_size_bits: usize) -> Vec<Block> {
     assert!(block_size_bits > 0, "block size must be non-zero");
 
     let block_size_bytes = (block_size_bits + 7) / 8;
-
     let mut blocks = Vec::new();
     let mut offset = 0usize;
     let mut index = 0usize;
@@ -97,11 +70,6 @@
 }
 
 /// Simulate a compression pass using a prebuilt seed table.
-///
-/// Each block is hashed and looked up in `seed_table`. When a match is found the
-/// block is marked as compressed by setting `seed_index` and `arity`, its
-/// `bit_length` is updated to 16 bits and it is moved into the `16` bit group.
-/// Returns the total number of blocks that were successfully matched.
 pub fn simulate_pass(table: &mut BlockTable, seed_table: &HashMap<String, usize>) -> usize {
     let mut lengths: Vec<usize> = table.keys().cloned().collect();
     lengths.sort_unstable_by(|a, b| b.cmp(a));
@@ -133,17 +101,10 @@
     matches
 }
 
-<<<<<<< HEAD
 /// Apply a batch of block modifications to the table.
-///
-/// Each change removes the block with `original_index` from whatever
-/// group currently holds it and inserts `new_block` into the group
-/// matching its `bit_length`. The `global_index` of the inserted block
-/// is updated to match `original_index` so that overall ordering is
-/// preserved.
 pub fn apply_block_changes(table: &mut BlockTable, changes: Vec<BlockChange>) {
     for mut change in changes {
-        // Remove the old block from whichever list contains it
+        // Remove the old block
         let mut empty_key: Option<usize> = None;
         for (len, group) in table.iter_mut() {
             if let Some(pos) = group.iter().position(|b| b.global_index == change.original_index) {
@@ -158,17 +119,12 @@
             table.remove(&k);
         }
 
-        // Preserve the original global index for the new block
         change.new_block.global_index = change.original_index;
-        table
-            .entry(change.new_block.bit_length)
-            .or_default()
-            .push(change.new_block);
-    }
-=======
+        table.entry(change.new_block.bit_length).or_default().push(change.new_block);
+    }
+}
+
 /// Print a short summary of how many blocks exist for each bit length.
-///
-/// The output format is "<bits>: N blocks" sorted by ascending bit length.
 pub fn print_table_summary(table: &BlockTable) {
     let mut lengths: Vec<_> = table.keys().cloned().collect();
     lengths.sort_unstable();
@@ -179,11 +135,8 @@
     }
 }
 
-/// Detect potential bundled blocks after a pass.
+/// Detect potential bundled blocks after a pass (stub).
 pub fn detect_bundles(_table: &mut BlockTable) {}
-
-/// Apply any changes discovered during bundle detection.
-pub fn apply_block_changes(_table: &mut BlockTable) {}
 
 /// Run compression passes until no additional matches are found.
 pub fn run_all_passes(mut table: BlockTable, seed_table: &HashMap<String, usize>) -> BlockTable {
@@ -193,10 +146,9 @@
             break;
         }
         detect_bundles(&mut table);
-        apply_block_changes(&mut table);
+        apply_block_changes(&mut table, vec![]);
     }
     table
->>>>>>> 8b0382c5
 }
 
 #[cfg(test)]
