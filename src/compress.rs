--- conflicted
+++ resolved
@@ -26,18 +26,11 @@
     let mut out = header.to_vec();
     let mut offset = 0usize;
     while offset < data.len() {
-<<<<<<< HEAD
         let remaining = data.len() - offset;
         let chunk = remaining.min(block_size);
         out.extend_from_slice(&encode_header(&Header::Literal)?);
         out.extend_from_slice(&data[offset..offset + chunk]);
         offset += chunk;
-=======
-        out.extend_from_slice(&encode_header(&Header::Literal)?);
-        let len = block_size.min(data.len() - offset);
-        out.extend_from_slice(&data[offset..offset + len]);
-        offset += len;
->>>>>>> a534a6ad
     }
     Ok(out)
 }
@@ -53,23 +46,16 @@
 pub fn compress_block(
     input: &[u8],
     block_size: usize,
-    _stats: Option<&mut CompressionStats>,
+    stats: Option<&mut CompressionStats>,
 ) -> Result<Option<(Header, usize)>, TelomereError> {
     if input.len() < block_size {
         return Ok(None);
     }
-<<<<<<< HEAD
-    if let Some(s) = stats.as_mut() {
+    if let Some(s) = stats {
         s.tick_block();
-    }
-
-    let slice = &input[..block_size];
-    if let Some(s) = stats.as_mut() {
+        let slice = &input[..block_size];
         s.maybe_log(slice, slice, false);
         s.log_match(false, 1);
     }
-
-=======
->>>>>>> a534a6ad
     Ok(Some((Header::Literal, block_size)))
 }