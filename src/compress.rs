//! High level compression routines used by the Telomere CLI.
//!
//! The main entry point is [`compress`] which implements a minimal
//! stateless recursive compressor. Blocks are hashed and compared
//! against short seeds enumerated in canonical order. Matching spans
//! are replaced with a header referencing the seed while unmatched
//! bytes are emitted as literals. Bundles of up to `block_size` blocks
//! are tried greedily for additional savings.

use crate::compress_stats::CompressionStats;
use crate::header::{encode_header, Header};
use crate::tlmr::{encode_tlmr_header, truncated_hash, TlmrHeader};
use crate::{index_to_seed, TelomereError};
use serde::{Deserialize, Serialize};
use sha2::{Digest, Sha256};
use std::collections::HashSet;

/// In-memory table storing truncated SHA-256 prefixes.
#[derive(Default, Serialize, Deserialize)]
pub struct TruncHashTable {
    pub bits: u8,
    pub set: HashSet<u64>,
}

impl TruncHashTable {
    pub fn new(bits: u8) -> Self {
        assert!(bits > 0 && bits <= 64, "bits must be between 1 and 64");
        Self {
            bits,
            set: HashSet::new(),
        }
    }

    fn prefix(&self, digest: &[u8; 32]) -> u64 {
        let mut bytes = [0u8; 8];
        bytes.copy_from_slice(&digest[..8]);
        let mut val = u64::from_be_bytes(bytes);
        if self.bits < 64 {
            val >>= 64 - self.bits as u64;
        }
        val
    }

    pub fn insert_bytes(&mut self, bytes: &[u8]) {
        let digest = Sha256::digest(bytes);
        let arr: [u8; 32] = digest.into();
        let key = self.prefix(&arr);
        self.set.insert(key);
    }

    pub fn contains_bytes(&self, bytes: &[u8]) -> bool {
        let digest = Sha256::digest(bytes);
        let arr: [u8; 32] = digest.into();
        let key = self.prefix(&arr);
        self.set.contains(&key)
    }

    /// Load a serialized table from disk using bincode encoding.
    pub fn load<P: AsRef<std::path::Path>>(path: P) -> std::io::Result<Self> {
        use crate::io_utils::io_error;
        let p = path.as_ref();
        let bytes = std::fs::read(p).map_err(|e| io_error("reading table file", p, e))?;
        bincode::deserialize(&bytes)
            .map_err(|e| std::io::Error::new(std::io::ErrorKind::InvalidData, e))
    }

    /// Persist the table to disk using bincode encoding.
    pub fn save<P: AsRef<std::path::Path>>(&self, path: P) -> std::io::Result<()> {
        use crate::io_utils::io_error;
        let p = path.as_ref();
        let bytes = bincode::serialize(self)
            .map_err(|e| std::io::Error::new(std::io::ErrorKind::InvalidData, e))?;
        std::fs::write(p, bytes).map_err(|e| io_error("writing table file", p, e))
    }
}

/// Generate `len` bytes by repeatedly hashing `seed` with SHA-256.
fn expand_seed(seed: &[u8], len: usize) -> Vec<u8> {
    let mut out = Vec::with_capacity(len);
    let mut cur = seed.to_vec();
    while out.len() < len {
        let digest: [u8; 32] = Sha256::digest(&cur).into();
        out.extend_from_slice(&digest);
        cur = digest.to_vec();
    }
    out.truncate(len);
    out
}

/// Find a seed index whose SHA-256 expansion matches the slice.
fn find_seed_match(slice: &[u8], max_seed_len: usize) -> Result<Option<usize>, TelomereError> {
    let mut limit = 0usize;
    for len in 1..=max_seed_len {
        limit += 1usize << (8 * len);
    }
    for idx in 0..limit {
        let seed = index_to_seed(idx, max_seed_len)?;
        if expand_seed(&seed, slice.len()) == slice {
            return Ok(Some(idx));
        }
    }
    Ok(None)
}

/// Compress the input using brute-force seed search with optional bundling.
pub fn compress(data: &[u8], block_size: usize) -> Result<Vec<u8>, TelomereError> {
    let last_block = if data.is_empty() { 0 } else { (data.len() - 1) % block_size + 1 };
    let hash = truncated_hash(data);
    let header_bytes = encode_tlmr_header(&TlmrHeader {
        version: 0,
        block_size,
        last_block_size: if last_block == 0 { block_size } else { last_block },
        output_hash: hash,
    });
    let mut out = header_bytes.to_vec();
    let mut offset = 0usize;
    let max_seed_len = 2;
    let max_arity = block_size;

    while offset < data.len() {
        let remaining = data.len() - offset;
        if remaining < block_size {
            out.extend_from_slice(&encode_header(&Header::LiteralLast)?);
            out.extend_from_slice(&data[offset..]);
            break;
        }

        let mut matched = false;
        let max_bundle = (remaining / block_size).min(max_arity);
        for arity in (1..=max_bundle).rev() {
            if arity == 2 {
<<<<<<< HEAD
                continue; // arity 2 conflicts with literal encoding
=======
                // arity 2 is reserved for literal spans in the July 2025 protocol
                continue;
>>>>>>> 14eccbe7
            }
            let span_len = arity * block_size;
            let slice = &data[offset..offset + span_len];
            if let Some(seed_idx) = find_seed_match(slice, max_seed_len)? {
                let header = Header::Standard { seed_index: seed_idx, arity };
                let hbytes = encode_header(&header)?;
                if hbytes.len() < span_len {
                    out.extend_from_slice(&hbytes);
                    offset += span_len;
                    matched = true;
                    break;
                }
            }
        }

        if !matched {
            let header = if remaining == block_size { Header::LiteralLast } else { Header::Literal };
            out.extend_from_slice(&encode_header(&header)?);
            out.extend_from_slice(&data[offset..offset + block_size]);
            offset += block_size;
        }
    }

    Ok(out)
}

/// Perform multi-pass compression. After the first pass, the result is
/// repeatedly decompressed and recompressed until no further size
/// reduction is observed or `max_passes` is reached.
pub fn compress_multi_pass(
    data: &[u8],
    block_size: usize,
    max_passes: usize,
) -> Result<Vec<u8>, TelomereError> {
    let mut compressed = compress(data, block_size)?;
    if max_passes <= 1 {
        return Ok(compressed);
    }
    let mut prev_size = compressed.len();
    for pass in 2..=max_passes {
        let decompressed = crate::decompress_with_limit(&compressed, usize::MAX)?;
        let new_compressed = compress(&decompressed, block_size)?;
        if new_compressed.len() < prev_size {
            eprintln!(
                "Pass {}: size {} -> {}",
                pass,
                prev_size,
                new_compressed.len()
            );
            prev_size = new_compressed.len();
            compressed = new_compressed;
        } else {
            break;
        }
    }
    Ok(compressed)
}

/// Compress a single block and return its encoded header and bytes consumed.
pub fn compress_block(
    input: &[u8],
    block_size: usize,
    mut stats: Option<&mut CompressionStats>,
) -> Result<Option<(Header, usize)>, TelomereError> {
    if input.len() < block_size {
        return Ok(None);
    }
    if let Some(s) = stats.as_mut() {
        s.tick_block();
    }

    let slice = &input[..block_size];
    if let Some(seed_idx) = find_seed_match(slice, 2)? {
        let header = Header::Standard { seed_index: seed_idx, arity: 1 };
        let hbytes = encode_header(&header)?;
        if hbytes.len() < block_size {
            if let Some(s) = stats.as_mut() {
                s.maybe_log(slice, slice, true);
                s.log_match(true, 1);
            }
            return Ok(Some((header, block_size)));
        }
    }

    if let Some(s) = stats.as_mut() {
        s.maybe_log(slice, slice, false);
        s.log_match(false, 1);
    }

    Ok(Some((Header::Literal, block_size)))
}<|MERGE_RESOLUTION|>--- conflicted
+++ resolved
@@ -103,6 +103,7 @@
 }
 
 /// Compress the input using brute-force seed search with optional bundling.
+/// Always skips arity=2 as it is reserved for literal spans.
 pub fn compress(data: &[u8], block_size: usize) -> Result<Vec<u8>, TelomereError> {
     let last_block = if data.is_empty() { 0 } else { (data.len() - 1) % block_size + 1 };
     let hash = truncated_hash(data);
@@ -129,12 +130,8 @@
         let max_bundle = (remaining / block_size).min(max_arity);
         for arity in (1..=max_bundle).rev() {
             if arity == 2 {
-<<<<<<< HEAD
-                continue; // arity 2 conflicts with literal encoding
-=======
                 // arity 2 is reserved for literal spans in the July 2025 protocol
                 continue;
->>>>>>> 14eccbe7
             }
             let span_len = arity * block_size;
             let slice = &data[offset..offset + span_len];
