use crate::header::Header;
<<<<<<< HEAD
use sha2::{Digest, Sha256};
use std::collections::HashSet;

/// In-memory table storing truncated SHA-256 prefixes.
///
/// This is used to skip seed attempts that would produce a digest
/// matching a span we have already observed. The number of bits stored
/// for each entry is configurable via `bits`.
#[derive(Default)]
pub struct TruncHashTable {
    /// Number of bits from the hash digest to store.
    pub bits: u8,
    /// Set of truncated digests.
    pub set: HashSet<u64>,
}

impl TruncHashTable {
    /// Create a new empty table for the given prefix width.
    pub fn new(bits: u8) -> Self {
        assert!(bits > 0 && bits <= 64, "bits must be between 1 and 64");
        Self {
            bits,
            set: HashSet::new(),
        }
    }

    fn prefix(&self, digest: &[u8; 32]) -> u64 {
        let mut bytes = [0u8; 8];
        bytes.copy_from_slice(&digest[..8]);
        let mut val = u64::from_be_bytes(bytes);
        if self.bits < 64 {
            val >>= 64 - self.bits as u64;
        }
        val
    }

    /// Insert an arbitrary byte slice into the table by hashing it and
    /// storing the truncated prefix of the digest.
    pub fn insert_bytes(&mut self, bytes: &[u8]) {
        let digest = Sha256::digest(bytes);
        let arr: [u8; 32] = digest.into();
        let key = self.prefix(&arr);
        self.set.insert(key);
    }

    /// Returns true if the hashed prefix of the provided bytes already
    /// exists in the table.
    pub fn contains_bytes(&self, bytes: &[u8]) -> bool {
        let digest = Sha256::digest(bytes);
        let arr: [u8; 32] = digest.into();
        let key = self.prefix(&arr);
        self.set.contains(&key)
    }
}
=======
use crate::path::{CompressionPath, PathGloss};
use crate::BLOCK_SIZE;
use sha2::{Digest, Sha256};
>>>>>>> 476209c6

/// Attempt to compress a block of data.
///
/// Returns the selected `Header` along with the number of bytes
/// consumed if a compression opportunity is found. `None` indicates
/// that the input should remain uncompressed.
/// The provided `gloss` stores previously successful compression paths.
/// `counter` is used to assign unique identifiers to new paths.
pub fn compress_block(
    input: &[u8],
    gloss: &mut PathGloss,
    counter: &mut u64,
) -> Option<(Header, usize)> {
    if input.len() < BLOCK_SIZE {
        return None;
    }

    let span_hash: [u8; 32] = Sha256::digest(&input[..BLOCK_SIZE]).into();

    if let Some((idx, path)) = gloss.match_span(&span_hash) {
        if path.total_gain >= 2 * path.seeds.len() as u32 {
            let mut matched_blocks = 0usize;
            let mut matched = true;
            for (step, seed) in path.seeds.iter().enumerate() {
                let start = step * BLOCK_SIZE;
                let end = start + seed.len();
                if end > input.len() || input[start..end] != seed[..] {
                    matched = false;
                    if step >= 3 {
                        break; // stop replay after 3 mismatched steps
                    }
                    break;
                } else {
                    matched_blocks += 1;
                }
            }
            if matched && matched_blocks > 0 {
                gloss.increment_replayed(idx);
                let header = Header {
                    seed_index: path.path_id as usize,
                    arity: matched_blocks,
                };
                return Some((header, matched_blocks * BLOCK_SIZE));
            }
        }
    }

    let blocks = (input.len() / BLOCK_SIZE).min(3);
    let consumed = blocks * BLOCK_SIZE;

    if blocks >= 2 {
        let mut seeds = Vec::new();
        let mut hashes = Vec::new();
        for i in 0..blocks {
            let start = i * BLOCK_SIZE;
            let end = start + BLOCK_SIZE;
            let slice = &input[start..end];
            seeds.push(slice.to_vec());
            hashes.push(Sha256::digest(slice).into());
        }
        let path = CompressionPath {
            path_id: *counter,
            seeds,
            span_hashes: hashes,
            total_gain: consumed as u32,
            replayed: 0,
        };
        *counter += 1;
        gloss.add_path(path);
    }

    Some((Header { seed_index: 0, arity: blocks }, consumed))
}

/// Manage probabilistic fallback seeds using Bayesian scoring.
pub struct FallbackSeeds {
    pub map: crate::gloss::BeliefMap,
    lambda: f64,
    theta: f64,
    block_len: usize,
}

impl FallbackSeeds {
    pub fn new(lambda: f64, theta: f64, block_len: usize) -> Self {
        Self {
            map: crate::gloss::BeliefMap::new(10_000),
            lambda,
            theta,
            block_len,
        }
    }

    /// Should be called at start of a compression pass.
    pub fn new_pass(&mut self) {
        self.trim();
    }

    fn trim(&mut self) {
        while self.map.len() > 10_000 {
            if let Some((&key, _)) = self
                .map
                .iter()
                .min_by(|a, b| {
                    let ba = a.1.belief;
                    let bb = b.1.belief;
                    ba.partial_cmp(&bb)
                        .unwrap_or(std::cmp::Ordering::Equal)
                        .then_with(|| a.1.last_used.cmp(&b.1.last_used))
                })
            {
                self.map.remove(&key);
            } else {
                break;
            }
        }
    }

    /// Record a failed compression attempt for `seed`.
    pub fn record_failure(&mut self, digest: [u8; 32], seed: &[u8], evidence: f64, pass: u64) {
        if seed.len() > 4 {
            return;
        }
        if let Some(entry) = self.map.get_mut(&digest) {
            let p = entry.belief;
            let et = evidence;
            entry.belief = (et * p) / (et * p + (1.0 - et) * (1.0 - p));
            entry.last_used = pass;
            entry.bundling_hits += 1;
        } else {
            let prior = (-self.lambda * ((seed.len() as isize - self.block_len as isize) as f64)).exp();
            let s = crate::gloss::BeliefSeed {
                seed: seed.to_vec(),
                belief: prior,
                last_used: pass,
                bundling_hits: 1,
                gloss_hits: 0,
            };
            if prior > self.theta {
                self.map.insert(digest, s);
                self.trim();
            }
        }
    }
}
<|MERGE_RESOLUTION|>--- conflicted
+++ resolved
@@ -1,5 +1,6 @@
 use crate::header::Header;
-<<<<<<< HEAD
+use crate::path::{CompressionPath, PathGloss};
+use crate::BLOCK_SIZE;
 use sha2::{Digest, Sha256};
 use std::collections::HashSet;
 
@@ -54,11 +55,6 @@
         self.set.contains(&key)
     }
 }
-=======
-use crate::path::{CompressionPath, PathGloss};
-use crate::BLOCK_SIZE;
-use sha2::{Digest, Sha256};
->>>>>>> 476209c6
 
 /// Attempt to compress a block of data.
 ///
@@ -202,4 +198,4 @@
             }
         }
     }
-}
+}