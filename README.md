# Inchworm Compression

Demonstration of the generative compression scheme described in the project
documentation. The encoder brute‑forces short seeds whose SHA‑256 output
reconstructs one or more adjacent blocks. Matches replace those blocks with the
seed and a three byte header. Compressed regions may themselves contain nested
compressed units, enabling recursive compaction. Unmatched blocks are emitted as
raw bytes with no special markers.

Run `cargo run -- c <input> <output>` to compress a file or `cargo run -- d
<input> <output>` to decompress.

## Seed and Hash Storage

<<<<<<< HEAD
Compression can optionally persist the seeds and SHA-256 hashes used for the
final output. Temporary candidates produced during the search are never written
to disk. When a seed is persisted, the library checks disk and memory
consumption before appending the new entry. If the file would exceed configured
limits or the system is low on memory, the operation aborts with an error.

The default table path is `hash_table.bin` and entries are encoded with
`bincode`.

## Format Notes

All files begin with an EVQL-encoded header describing the original
length and block size. Every subsequent region is preceded by a header
containing a seed index and an arity. The arity values `29`–`32` are
reserved for literal passthrough blocks:

* **29** - one literal block
* **30** - two literal blocks
* **31** - three literal blocks
* **32** - final tail shorter than one block

No additional marker bytes are used. Seed-driven decoding is not yet
implemented.
=======
The decompressor recognizes several reserved 8‑bit codes:

* **29** – reserved for one literal block (not currently emitted)
* **30** – reserved for two literal blocks (not currently emitted)
* **31** – reserved for three literal blocks (not currently emitted)
* **32** – terminal tail of less than one block

Only code `32` is produced by the encoder. It marks the final partial
block and is immediately followed by the remaining bytes. All other data
use standard headers.
>>>>>>> 6e07f4cd
<|MERGE_RESOLUTION|>--- conflicted
+++ resolved
@@ -3,17 +3,18 @@
 Demonstration of the generative compression scheme described in the project
 documentation. The encoder brute‑forces short seeds whose SHA‑256 output
 reconstructs one or more adjacent blocks. Matches replace those blocks with the
-seed and a three byte header. Compressed regions may themselves contain nested
+seed and a three-byte header. Compressed regions may themselves contain nested
 compressed units, enabling recursive compaction. Unmatched blocks are emitted as
-raw bytes with no special markers.
+literal passthroughs, using reserved header codes—never as raw bytes.
 
 Run `cargo run -- c <input> <output>` to compress a file or `cargo run -- d
 <input> <output>` to decompress.
 
+---
+
 ## Seed and Hash Storage
 
-<<<<<<< HEAD
-Compression can optionally persist the seeds and SHA-256 hashes used for the
+Compression can optionally persist the seeds and SHA‑256 hashes used for the
 final output. Temporary candidates produced during the search are never written
 to disk. When a seed is persisted, the library checks disk and memory
 consumption before appending the new entry. If the file would exceed configured
@@ -22,29 +23,40 @@
 The default table path is `hash_table.bin` and entries are encoded with
 `bincode`.
 
+---
+
 ## Format Notes
 
-All files begin with an EVQL-encoded header describing the original
-length and block size. Every subsequent region is preceded by a header
-containing a seed index and an arity. The arity values `29`–`32` are
-reserved for literal passthrough blocks:
+All files begin with an EVQL-encoded file header describing:
 
-* **29** - one literal block
-* **30** - two literal blocks
-* **31** - three literal blocks
-* **32** - final tail shorter than one block
+- The original input length
+- The fixed block size
 
-No additional marker bytes are used. Seed-driven decoding is not yet
-implemented.
-=======
-The decompressor recognizes several reserved 8‑bit codes:
+Every block after that is preceded by a standard compressed block header:
+- **Seed index**
+- **Arity**
 
-* **29** – reserved for one literal block (not currently emitted)
-* **30** – reserved for two literal blocks (not currently emitted)
-* **31** – reserved for three literal blocks (not currently emitted)
-* **32** – terminal tail of less than one block
+The `arity` field encodes both compression span and literal passthrough signals:
 
-Only code `32` is produced by the encoder. It marks the final partial
-block and is immediately followed by the remaining bytes. All other data
-use standard headers.
->>>>>>> 6e07f4cd
+### Reserved Arity Values for Literal Passthrough:
+
+- `29` → one literal block  
+- `30` → two literal blocks  
+- `31` → three literal blocks  
+- `32` → final tail (shorter than full block)
+
+These literal codes are used in place of escape markers or raw bytes:
+- The decoder reads the arity.
+- If it is `29`–`31`, it copies that number of literal blocks directly.
+- If it is `32`, it copies the remaining tail bytes (less than `block_size`).
+- Otherwise, it uses `G(seed)` for normal reconstruction.
+
+No additional marker bytes or prefix codes are ever emitted.
+
+---
+
+## Status
+
+- ✅ Deterministic compression and literal passthrough format complete
+- ✅ Round-trip identity supported
+- 🔜 Seed-driven decoding (G-based) in development