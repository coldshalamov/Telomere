--- conflicted
+++ resolved
@@ -4,48 +4,26 @@
 const MAX_LEN: usize = 3;
 
 quickcheck! {
-<<<<<<< HEAD
-    fn seed_to_index_then_back(idx: u32) -> bool {
-        // limit to 24 bits to keep seeds small
-        let idx = (idx % 0x0100_0000) as u64;
-        let seed = index_to_seed(idx as usize, 4);
-        seed_to_index(&seed, 4) == idx as usize
-=======
     fn index_roundtrip(idx: u64) -> bool {
         let total: u128 = (1u128 << 8) + (1u128 << 16) + (1u128 << 24);
         let idx = (idx as u128 % total) as usize;
         let seed = index_to_seed(idx, MAX_LEN);
         seed_to_index(&seed, MAX_LEN) == idx
->>>>>>> e0f3b0fe
     }
 }
 
 quickcheck! {
-<<<<<<< HEAD
-    fn index_to_seed_then_back(idx: u32) -> bool {
-        let idx = (idx % 0x0100_0000) as u64;
-        let seed = index_to_seed(idx as usize, 4);
-        index_to_seed(seed_to_index(&seed, 4), 4) == seed
-=======
     fn seed_roundtrip(seed: Vec<u8>) -> bool {
         if seed.is_empty() || seed.len() > MAX_LEN {
             return true;
         }
         let idx = seed_to_index(&seed, MAX_LEN);
         index_to_seed(idx, MAX_LEN) == seed
->>>>>>> e0f3b0fe
     }
 }
 
 #[test]
 fn edge_cases() {
-<<<<<<< HEAD
-    let indices: &[u64] = &[0, 0xFF, 0xFFFF, 0xFF_FFFF];
-    for &idx in indices {
-        let seed = index_to_seed(idx as usize, 4);
-        assert_eq!(seed_to_index(&seed, 4), idx as usize);
-        assert_eq!(index_to_seed(seed_to_index(&seed, 4), 4), seed);
-=======
     // first and last index for each seed length
     let edges = [
         0usize,                               // first 1-byte
@@ -58,7 +36,6 @@
     for &idx in &edges {
         let seed = index_to_seed(idx, MAX_LEN);
         assert_eq!(seed_to_index(&seed, MAX_LEN), idx);
->>>>>>> e0f3b0fe
     }
 }
 
