--- conflicted
+++ resolved
@@ -12,15 +12,8 @@
     assert_eq!(len, data.len());
     assert_eq!(bs, block_size);
     let mut idx = 0usize;
+
     while offset < out.len() {
-        if out[offset] == 32 {
-            offset += 1;
-            assert_eq!(&out[offset..], &data[idx..]);
-            idx = data.len();
-            offset = out.len();
-            break;
-        }
-
         let (seed, arity, bits) = decode_header(&out[offset..]).unwrap();
         let header = Header {
             seed_index: seed,
@@ -28,32 +21,27 @@
         };
         offset += (bits + 7) / 8;
         assert_eq!(header.seed_index, 0);
-<<<<<<< HEAD
-        if header.arity == 32 {
-            assert_eq!(&out[offset..], &data[idx..]);
-            idx = data.len();
-            offset = out.len();
-            break;
-        } else {
-            assert!(header.arity >= 29 && header.arity <= 31);
-            let blocks = header.arity - 28;
-            let bytes = blocks * block_size;
-            assert_eq!(&out[offset..offset + bytes], &data[idx..idx + bytes]);
-            offset += bytes;
-            idx += bytes;
+
+        match header.arity {
+            29..=31 => {
+                let blocks = header.arity - 28;
+                let byte_count = blocks * block_size;
+                assert_eq!(
+                    &out[offset..offset + byte_count],
+                    &data[idx..idx + byte_count]
+                );
+                offset += byte_count;
+                idx += byte_count;
+            }
+            32 => {
+                assert_eq!(&out[offset..], &data[idx..]);
+                idx = data.len();
+                offset = out.len();
+            }
+            _ => panic!("unexpected arity {}", header.arity),
         }
-=======
-        assert!(header.arity >= 37 && header.arity <= 39);
-        let blocks = header.arity - 36;
-        let byte_count = blocks * block_size;
-        assert_eq!(
-            &out[offset..offset + byte_count],
-            &data[idx..idx + byte_count]
-        );
-        offset += byte_count;
-        idx += byte_count;
->>>>>>> 6e07f4cd
     }
+
     assert_eq!(idx, data.len());
     assert_eq!(offset, out.len());
 }