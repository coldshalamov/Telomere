--- conflicted
+++ resolved
@@ -16,12 +16,8 @@
         } else {
             compress(&data, block).unwrap()
         };
-<<<<<<< HEAD
-        let cfg = telomere::Config { block_size: block, ..telomere::Config::default() };
+        let cfg = Config { block_size: block, ..Config::default() };
         let out = decompress(&compressed, &cfg).unwrap();
-=======
-        let out = decompress(&compressed, &Config::default()).unwrap();
->>>>>>> af38001a
         prop_assert_eq!(out.as_slice(), data.as_slice());
         prop_assert!(compressed.len() <= data.len() + 8);
     }
@@ -70,11 +66,7 @@
         let idx = bit % total_bits;
         let mut corrupt = compressed.clone();
         corrupt[idx / 8] ^= 1 << (idx % 8);
-<<<<<<< HEAD
-        let cfg = telomere::Config { block_size: block, ..telomere::Config::default() };
+        let cfg = Config { block_size: block, ..Config::default() };
         prop_assert!(decompress(&corrupt, &cfg).is_err());
-=======
-        prop_assert!(decompress(&corrupt, &Config::default()).is_err());
->>>>>>> af38001a
     }
 }