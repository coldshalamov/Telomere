--- conflicted
+++ resolved
@@ -1,8 +1,4 @@
 use proptest::prelude::*;
-<<<<<<< HEAD
-use telomere::{compress, compress_multi_pass, decompress, Config};
-=======
->>>>>>> f3f8ebc6
 use telomere::superposition::SuperpositionManager;
 use telomere::types::Candidate;
 use telomere::{compress, compress_multi_pass, decompress, Config};
@@ -24,12 +20,7 @@
         } else {
             compress(&data, block).unwrap()
         };
-<<<<<<< HEAD
         let out = decompress(&compressed, &cfg(block)).unwrap();
-=======
-        let cfg = Config { block_size: block, ..Config::default() };
-        let out = decompress(&compressed, &cfg).unwrap();
->>>>>>> f3f8ebc6
         prop_assert_eq!(out.as_slice(), data.as_slice());
         prop_assert!(compressed.len() <= data.len() + 8);
     }
@@ -78,11 +69,6 @@
         let idx = bit % total_bits;
         let mut corrupt = compressed.clone();
         corrupt[idx / 8] ^= 1 << (idx % 8);
-<<<<<<< HEAD
         prop_assert!(decompress(&corrupt, &cfg(block)).is_err());
-=======
-        let cfg = Config { block_size: block, ..Config::default() };
-        prop_assert!(decompress(&corrupt, &cfg).is_err());
->>>>>>> f3f8ebc6
     }
 }