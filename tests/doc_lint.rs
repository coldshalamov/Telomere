use std::process::Command;

#[test]
fn markdown_hygiene() {
<<<<<<< HEAD
    let out = Command::new("python3")
        .arg("scripts/doc_lint.py")
        .output()
        .expect("failed to run doc_lint script");
    if !out.status.success() {
        let text = String::from_utf8_lossy(&out.stdout);
        if text.contains("markdownlint not found") {
            eprintln!("markdownlint missing, skipping doc lint");
            return;
        }
    }
    assert!(out.status.success());
=======
    let output = Command::new("python3")
        .arg("scripts/doc_lint.py")
        .output()
        .expect("failed to run doc_lint script");
    if !output.status.success() {
        let text = String::from_utf8_lossy(&output.stdout);
        if text.contains("markdownlint not found") {
            eprintln!("markdownlint missing; skipping doc lint test");
            return;
        }
        panic!("doc lint failed: {}", text);
    }
>>>>>>> aa4ced57
}<|MERGE_RESOLUTION|>--- conflicted
+++ resolved
@@ -2,20 +2,6 @@
 
 #[test]
 fn markdown_hygiene() {
-<<<<<<< HEAD
-    let out = Command::new("python3")
-        .arg("scripts/doc_lint.py")
-        .output()
-        .expect("failed to run doc_lint script");
-    if !out.status.success() {
-        let text = String::from_utf8_lossy(&out.stdout);
-        if text.contains("markdownlint not found") {
-            eprintln!("markdownlint missing, skipping doc lint");
-            return;
-        }
-    }
-    assert!(out.status.success());
-=======
     let output = Command::new("python3")
         .arg("scripts/doc_lint.py")
         .output()
@@ -28,5 +14,4 @@
         }
         panic!("doc lint failed: {}", text);
     }
->>>>>>> aa4ced57
 }