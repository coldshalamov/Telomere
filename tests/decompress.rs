--- conflicted
+++ resolved
@@ -1,89 +1,55 @@
 use inchworm::{
     decompress_with_limit,
     encode_header,
-    BLOCK_SIZE,
 };
-
-<<<<<<< HEAD
-=======
-#[test]
-fn region_decompresses_from_gloss() {
-    let entry = GlossEntry {
-        seed: vec![0xAA],
-        decompressed: b"hello!!!".to_vec(),
-        score: 1.0,
-        pass: 0,
-    };
-    let table = GlossTable { entries: vec![entry.clone()] };
-    let region = Region::Compressed(vec![0xAA], Header { seed_index: 0, arity: 1 });
-    let out = decompress_region_with_limit(&region, 32);
-    assert!(out.is_none());
-}
-
-#[test]
-fn region_decompress_limit_exceeded() {
-    let entry = GlossEntry {
-        seed: vec![0xBB],
-        decompressed: vec![1, 2, 3, 4, 5],
-        score: 1.0,
-        pass: 0,
-    };
-    let table = GlossTable { entries: vec![entry] };
-    let region = Region::Compressed(vec![0xBB], Header { seed_index: 0, arity: 1 });
-    assert!(decompress_region_with_limit(&region, 4).is_none());
-}
->>>>>>> 9afe361d
 
 #[test]
 fn passthrough_decompresses() {
+    let block_size = 3;
     let header = encode_header(0, 37); // passthrough 1 block
-    let literal = vec![0x11; 1 * BLOCK_SIZE];
+    let literal = vec![0x11; 1 * block_size];
     let mut data = header.clone();
     data.extend_from_slice(&literal);
-    let out = decompress_with_limit(&data, literal.len()).unwrap();
+    let out = decompress_with_limit(&data, block_size, literal.len()).unwrap();
     assert_eq!(out, literal);
 }
 
 #[test]
 fn passthrough_respects_limit() {
+    let block_size = 3;
     let header = encode_header(0, 38); // passthrough 2 blocks
-    let literal = vec![0x22; 2 * BLOCK_SIZE];
+    let literal = vec![0x22; 2 * block_size];
     let mut data = header.clone();
     data.extend_from_slice(&literal);
-    assert!(decompress_with_limit(&data, literal.len() - 1).is_none());
+    assert!(decompress_with_limit(&data, block_size, literal.len() - 1).is_none());
 }
 
 #[test]
 fn passthrough_prefix_safe() {
+    let block_size = 3;
     let header = encode_header(0, 39); // passthrough 3 blocks
-    let literal = vec![0x33; 3 * BLOCK_SIZE - 1]; // intentionally 1 byte short
+    let literal = vec![0x33; 3 * block_size - 1]; // intentionally 1 byte short
     let mut data = header.clone();
     data.extend_from_slice(&literal);
-    assert!(decompress_with_limit(&data, usize::MAX).is_none());
+    assert!(decompress_with_limit(&data, block_size, usize::MAX).is_none());
 }
 
 #[test]
 fn passthrough_literals_basic() {
-    let literals: Vec<u8> = (0u8..(BLOCK_SIZE as u8 * 2)).collect();
+    let block_size = 3;
+    let literals: Vec<u8> = (0u8..(block_size as u8 * 2)).collect();
     let mut data = encode_header(0, 38); // passthrough 2 blocks
     data.extend_from_slice(&literals);
-<<<<<<< HEAD
-=======
-    let table = GlossTable::default();
->>>>>>> 9afe361d
-    let out = decompress_with_limit(&data, 100).unwrap();
+    let out = decompress_with_limit(&data, block_size, 100).unwrap();
     assert_eq!(out, literals);
 }
 
 #[test]
 fn passthrough_final_tail() {
+    let block_size = 3;
     let literals: Vec<u8> = (0u8..5).collect();
     let mut data = encode_header(0, 40); // final tail
     data.extend_from_slice(&literals);
-<<<<<<< HEAD
-=======
-    let table = GlossTable::default();
->>>>>>> 9afe361d
-    let out = decompress_with_limit(&data, 100).unwrap();
+    let out = decompress_with_limit(&data, block_size, 100).unwrap();
     assert_eq!(out, literals);
 }