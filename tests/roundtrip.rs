#[test]
fn compression_roundtrip_identity() {
    use inchworm::{compress, decompress};

    let input: Vec<u8> = (0..100u8).collect();
<<<<<<< HEAD

    let output = compress(&input);

=======
    let output = compress(&input);

    let gloss = GlossTable::default();
>>>>>>> 9afe361d
    let reconstructed = decompress(&output);
    assert_eq!(input, reconstructed);
}<|MERGE_RESOLUTION|>--- conflicted
+++ resolved
@@ -2,16 +2,10 @@
 fn compression_roundtrip_identity() {
     use inchworm::{compress, decompress};
 
+    let block_size = 3; // or any size you want to test
     let input: Vec<u8> = (0..100u8).collect();
-<<<<<<< HEAD
 
-    let output = compress(&input);
-
-=======
-    let output = compress(&input);
-
-    let gloss = GlossTable::default();
->>>>>>> 9afe361d
-    let reconstructed = decompress(&output);
+    let output = compress(&input, block_size);
+    let reconstructed = decompress(&output, block_size);
     assert_eq!(input, reconstructed);
 }