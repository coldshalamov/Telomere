--- conflicted
+++ resolved
@@ -1,11 +1,6 @@
 use telomere::{
-<<<<<<< HEAD
-    decode_tlmr_header, encode_header, encode_tlmr_header, decompress_with_limit,
-    truncated_hash, TlmrHeader, compress,
-=======
     compress, decode_tlmr_header, decompress_with_limit, encode_header, encode_tlmr_header,
     truncated_hash, Header, TlmrHeader,
->>>>>>> 829a1af1
 };
 
 #[test]
