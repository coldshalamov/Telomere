use telomere::{group_by_bit_length, Block, prune_branches, collapse_branches, finalize_table};

#[test]
fn prune_removes_longest() {
    let blocks = vec![
<<<<<<< HEAD
        Block {
            global_index: 0,
            bit_length: 8,
            data: vec![0],
            digest: [0u8; 32],
            arity: None,
            seed_index: None,
            branch_label: 'A',
            status: telomere::BranchStatus::Active,
        },
        Block {
            global_index: 0,
            bit_length: 24,
            data: vec![1, 2, 3],
            digest: [0u8; 32],
            arity: None,
            seed_index: None,
            branch_label: 'A',
            status: telomere::BranchStatus::Active,
        },
        Block {
            global_index: 1,
            bit_length: 8,
            data: vec![4],
            digest: [0u8; 32],
            arity: None,
            seed_index: None,
            branch_label: 'B',
            status: telomere::BranchStatus::Active,
        },
=======
        Block { global_index: 0, bit_length: 8, data: vec![0], digest: [0u8;32], arity: None, seed_index: None, branch_label: 'A', status: inchworm::BranchStatus::Active },
        Block { global_index: 0, bit_length: 24, data: vec![1,2,3], digest: [0u8;32], arity: None, seed_index: None, branch_label: 'A', status: inchworm::BranchStatus::Active },
        Block { global_index: 1, bit_length: 8, data: vec![4], digest: [0u8;32], arity: None, seed_index: None, branch_label: 'A', status: inchworm::BranchStatus::Active },
>>>>>>> 5c39f778
    ];
    let mut table = group_by_bit_length(blocks);
    prune_branches(&mut table);
    // index 0 should only have 8-bit block
    assert_eq!(table.get(&8).unwrap().iter().filter(|b| b.global_index == 0).count(), 1);
    assert!(table.get(&24).map_or(true, |v| v.iter().all(|b| b.global_index != 0)));
}

#[test]
fn collapse_from_index() {
    let blocks = vec![
<<<<<<< HEAD
        Block { global_index: 0, bit_length: 8, data: vec![0], digest:[0u8;32], arity: None, seed_index: None, branch_label:'A', status: telomere::BranchStatus::Active },
        Block { global_index: 0, bit_length: 16, data: vec![1,2], digest:[0u8;32], arity: None, seed_index: None, branch_label:'B', status: telomere::BranchStatus::Active },
        Block { global_index: 1, bit_length: 8, data: vec![3], digest:[0u8;32], arity: None, seed_index: None, branch_label:'A', status: telomere::BranchStatus::Active },
        Block { global_index: 1, bit_length: 16, data: vec![4,5], digest:[0u8;32], arity: None, seed_index: None, branch_label:'B', status: telomere::BranchStatus::Active },
=======
        Block { global_index: 0, bit_length: 8, data: vec![0], digest:[0u8;32], arity: None, seed_index: None, branch_label:'A', status: inchworm::BranchStatus::Active },
        Block { global_index: 0, bit_length: 16, data: vec![1,2], digest:[0u8;32], arity: None, seed_index: None, branch_label:'A', status: inchworm::BranchStatus::Active },
        Block { global_index: 1, bit_length: 8, data: vec![3], digest:[0u8;32], arity: None, seed_index: None, branch_label:'A', status: inchworm::BranchStatus::Active },
        Block { global_index: 1, bit_length: 16, data: vec![4,5], digest:[0u8;32], arity: None, seed_index: None, branch_label:'A', status: inchworm::BranchStatus::Active },
>>>>>>> 5c39f778
    ];
    let mut table = group_by_bit_length(blocks);
    collapse_branches(&mut table, 0);
    assert_eq!(table.get(&8).unwrap().iter().filter(|b| b.global_index == 0).count(), 1);
    assert!(table.get(&16).map_or(true, |v| v.iter().all(|b| b.global_index != 0)));
    assert_eq!(table.get(&8).unwrap().iter().filter(|b| b.global_index == 1).count(), 1);
}

#[test]
fn finalize_unique_blocks() {
    let blocks = vec![
<<<<<<< HEAD
        Block { global_index: 0, bit_length: 16, data: vec![0,1], digest:[0u8;32], arity: None, seed_index: None, branch_label:'A', status: telomere::BranchStatus::Active },
        Block { global_index: 0, bit_length: 8, data: vec![2], digest:[0u8;32], arity: None, seed_index: None, branch_label:'B', status: telomere::BranchStatus::Active },
        Block { global_index: 1, bit_length: 8, data: vec![3], digest:[0u8;32], arity: None, seed_index: None, branch_label:'A', status: telomere::BranchStatus::Active },
=======
        Block { global_index: 0, bit_length: 16, data: vec![0,1], digest:[0u8;32], arity: None, seed_index: None, branch_label:'A', status: inchworm::BranchStatus::Active },
        Block { global_index: 0, bit_length: 8, data: vec![2], digest:[0u8;32], arity: None, seed_index: None, branch_label:'A', status: inchworm::BranchStatus::Active },
        Block { global_index: 1, bit_length: 8, data: vec![3], digest:[0u8;32], arity: None, seed_index: None, branch_label:'A', status: inchworm::BranchStatus::Active },
>>>>>>> 5c39f778
    ];
    let table = group_by_bit_length(blocks);
    let final_blocks = finalize_table(table);
    assert_eq!(final_blocks.len(), 2);
    assert_eq!(final_blocks[0].global_index, 0);
    assert_eq!(final_blocks[0].bit_length, 8);
    assert_eq!(final_blocks[1].global_index, 1);
}<|MERGE_RESOLUTION|>--- conflicted
+++ resolved
@@ -3,7 +3,6 @@
 #[test]
 fn prune_removes_longest() {
     let blocks = vec![
-<<<<<<< HEAD
         Block {
             global_index: 0,
             bit_length: 8,
@@ -34,11 +33,6 @@
             branch_label: 'B',
             status: telomere::BranchStatus::Active,
         },
-=======
-        Block { global_index: 0, bit_length: 8, data: vec![0], digest: [0u8;32], arity: None, seed_index: None, branch_label: 'A', status: inchworm::BranchStatus::Active },
-        Block { global_index: 0, bit_length: 24, data: vec![1,2,3], digest: [0u8;32], arity: None, seed_index: None, branch_label: 'A', status: inchworm::BranchStatus::Active },
-        Block { global_index: 1, bit_length: 8, data: vec![4], digest: [0u8;32], arity: None, seed_index: None, branch_label: 'A', status: inchworm::BranchStatus::Active },
->>>>>>> 5c39f778
     ];
     let mut table = group_by_bit_length(blocks);
     prune_branches(&mut table);
@@ -50,17 +44,46 @@
 #[test]
 fn collapse_from_index() {
     let blocks = vec![
-<<<<<<< HEAD
-        Block { global_index: 0, bit_length: 8, data: vec![0], digest:[0u8;32], arity: None, seed_index: None, branch_label:'A', status: telomere::BranchStatus::Active },
-        Block { global_index: 0, bit_length: 16, data: vec![1,2], digest:[0u8;32], arity: None, seed_index: None, branch_label:'B', status: telomere::BranchStatus::Active },
-        Block { global_index: 1, bit_length: 8, data: vec![3], digest:[0u8;32], arity: None, seed_index: None, branch_label:'A', status: telomere::BranchStatus::Active },
-        Block { global_index: 1, bit_length: 16, data: vec![4,5], digest:[0u8;32], arity: None, seed_index: None, branch_label:'B', status: telomere::BranchStatus::Active },
-=======
-        Block { global_index: 0, bit_length: 8, data: vec![0], digest:[0u8;32], arity: None, seed_index: None, branch_label:'A', status: inchworm::BranchStatus::Active },
-        Block { global_index: 0, bit_length: 16, data: vec![1,2], digest:[0u8;32], arity: None, seed_index: None, branch_label:'A', status: inchworm::BranchStatus::Active },
-        Block { global_index: 1, bit_length: 8, data: vec![3], digest:[0u8;32], arity: None, seed_index: None, branch_label:'A', status: inchworm::BranchStatus::Active },
-        Block { global_index: 1, bit_length: 16, data: vec![4,5], digest:[0u8;32], arity: None, seed_index: None, branch_label:'A', status: inchworm::BranchStatus::Active },
->>>>>>> 5c39f778
+        Block {
+            global_index: 0,
+            bit_length: 8,
+            data: vec![0],
+            digest: [0u8; 32],
+            arity: None,
+            seed_index: None,
+            branch_label: 'A',
+            status: telomere::BranchStatus::Active,
+        },
+        Block {
+            global_index: 0,
+            bit_length: 16,
+            data: vec![1, 2],
+            digest: [0u8; 32],
+            arity: None,
+            seed_index: None,
+            branch_label: 'B',
+            status: telomere::BranchStatus::Active,
+        },
+        Block {
+            global_index: 1,
+            bit_length: 8,
+            data: vec![3],
+            digest: [0u8; 32],
+            arity: None,
+            seed_index: None,
+            branch_label: 'A',
+            status: telomere::BranchStatus::Active,
+        },
+        Block {
+            global_index: 1,
+            bit_length: 16,
+            data: vec![4, 5],
+            digest: [0u8; 32],
+            arity: None,
+            seed_index: None,
+            branch_label: 'B',
+            status: telomere::BranchStatus::Active,
+        },
     ];
     let mut table = group_by_bit_length(blocks);
     collapse_branches(&mut table, 0);
@@ -72,15 +95,36 @@
 #[test]
 fn finalize_unique_blocks() {
     let blocks = vec![
-<<<<<<< HEAD
-        Block { global_index: 0, bit_length: 16, data: vec![0,1], digest:[0u8;32], arity: None, seed_index: None, branch_label:'A', status: telomere::BranchStatus::Active },
-        Block { global_index: 0, bit_length: 8, data: vec![2], digest:[0u8;32], arity: None, seed_index: None, branch_label:'B', status: telomere::BranchStatus::Active },
-        Block { global_index: 1, bit_length: 8, data: vec![3], digest:[0u8;32], arity: None, seed_index: None, branch_label:'A', status: telomere::BranchStatus::Active },
-=======
-        Block { global_index: 0, bit_length: 16, data: vec![0,1], digest:[0u8;32], arity: None, seed_index: None, branch_label:'A', status: inchworm::BranchStatus::Active },
-        Block { global_index: 0, bit_length: 8, data: vec![2], digest:[0u8;32], arity: None, seed_index: None, branch_label:'A', status: inchworm::BranchStatus::Active },
-        Block { global_index: 1, bit_length: 8, data: vec![3], digest:[0u8;32], arity: None, seed_index: None, branch_label:'A', status: inchworm::BranchStatus::Active },
->>>>>>> 5c39f778
+        Block {
+            global_index: 0,
+            bit_length: 16,
+            data: vec![0, 1],
+            digest: [0u8; 32],
+            arity: None,
+            seed_index: None,
+            branch_label: 'A',
+            status: telomere::BranchStatus::Active,
+        },
+        Block {
+            global_index: 0,
+            bit_length: 8,
+            data: vec![2],
+            digest: [0u8; 32],
+            arity: None,
+            seed_index: None,
+            branch_label: 'B',
+            status: telomere::BranchStatus::Active,
+        },
+        Block {
+            global_index: 1,
+            bit_length: 8,
+            data: vec![3],
+            digest: [0u8; 32],
+            arity: None,
+            seed_index: None,
+            branch_label: 'A',
+            status: telomere::BranchStatus::Active,
+        },
     ];
     let table = group_by_bit_length(blocks);
     let final_blocks = finalize_table(table);
