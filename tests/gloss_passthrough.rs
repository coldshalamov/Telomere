--- conflicted
+++ resolved
@@ -5,12 +5,8 @@
     let entry = GlossEntry {
         seed: vec![0xDE],
         decompressed: b"hello!!!".to_vec(),
-<<<<<<< HEAD
         score: 1.0,
-=======
-        score: 0.0,
         pass: 0,
->>>>>>> e440182a
     };
     let gloss = GlossTable { entries: vec![entry] };
 
