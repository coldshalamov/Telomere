[package]
name = "inchworm"
version = "0.1.0"
edition = "2021"

[dependencies]
sha2 = "0.10"
<<<<<<< HEAD
bincode = "1"
serde = { version = "1", features = ["derive"] }
memmap2 = "0.5"

[[bin]]
name = "gloss_tool"
path = "src/bin/gloss_tool.rs"
=======
hex = "0.4"
serde_json = "1"
bloomfilter = "1.0"
>>>>>>> aef967ad
<|MERGE_RESOLUTION|>--- conflicted
+++ resolved
@@ -5,16 +5,13 @@
 
 [dependencies]
 sha2 = "0.10"
-<<<<<<< HEAD
+hex = "0.4"
+serde_json = "1"
 bincode = "1"
 serde = { version = "1", features = ["derive"] }
 memmap2 = "0.5"
+bloomfilter = "1.0"
 
 [[bin]]
 name = "gloss_tool"
-path = "src/bin/gloss_tool.rs"
-=======
-hex = "0.4"
-serde_json = "1"
-bloomfilter = "1.0"
->>>>>>> aef967ad
+path = "src/bin/gloss_tool.rs"