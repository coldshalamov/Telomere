[package]
name = "telomere"
version = "0.1.0"
edition = "2021"

[dependencies]
sha2 = "0.10"
hex = "0.4"
serde_json = "1"
bincode = "1"
serde = { version = "1", features = ["derive"] }
memmap2 = "0.5"
thiserror = "2.0.12"
csv = "1"
clap = { version = "4", features = ["derive"] }
sysinfo = "0.29"
tempfile = { version = "3", optional = true }
bytemuck = "1.23.1"

[dev-dependencies]
tempfile = "3"


[[bin]]
name = "gloss_tool"
path = "src/bin/gloss_tool.rs"

[[bin]]
name = "compressor"
path = "src/bin/compressor.rs"

[[bin]]
name = "hash_precompute"
path = "src/bin/hash_precompute.rs"

[[bin]]
name = "gloss_debug_dump"
path = "src/bin/gloss_debug_dump.rs"

[[bin]]
name = "gloss_by_pass_dump"
path = "src/bin/gloss_by_pass_dump.rs"

[[bin]]
name = "seed_table"
path = "src/bin/seed_table.rs"

[[bin]]
name = "block_summary"
path = "src/bin/block_summary.rs"
[[bin]]
name = "hash_dump"
path = "src/bin/hash_dump.rs"

[[bin]]
<<<<<<< HEAD
name = "block_histogram"
path = "src/bin/block_histogram.rs"
=======
name = "hash_find"
path = "src/bin/hash_find.rs"
>>>>>>> 32a9112e
<|MERGE_RESOLUTION|>--- conflicted
+++ resolved
@@ -19,7 +19,6 @@
 
 [dev-dependencies]
 tempfile = "3"
-
 
 [[bin]]
 name = "gloss_tool"
@@ -48,15 +47,15 @@
 [[bin]]
 name = "block_summary"
 path = "src/bin/block_summary.rs"
+
 [[bin]]
 name = "hash_dump"
 path = "src/bin/hash_dump.rs"
 
 [[bin]]
-<<<<<<< HEAD
 name = "block_histogram"
 path = "src/bin/block_histogram.rs"
-=======
+
+[[bin]]
 name = "hash_find"
-path = "src/bin/hash_find.rs"
->>>>>>> 32a9112e
+path = "src/bin/hash_find.rs"