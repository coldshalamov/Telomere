[package]
name = "telomere"
version = "0.1.0"
edition = "2021"

[dependencies]
sha2 = "0.10"
hex = "0.4"
serde_json = "1"
bincode = "1"
serde = { version = "1", features = ["derive"] }
memmap2 = "0.5"
thiserror = "2.0.12"
csv = "1"
clap = { version = "4", features = ["derive"] }
sysinfo = "0.29"
tempfile = { version = "3", optional = true }
bytemuck = "1.23.1"

[dev-dependencies]
tempfile = "3"

[[bin]]
name = "gloss_tool"
path = "src/bin/gloss_tool.rs"

[[bin]]
name = "compressor"
path = "src/bin/compressor.rs"

[[bin]]
name = "hash_precompute"
path = "src/bin/hash_precompute.rs"

[[bin]]
name = "gloss_debug_dump"
path = "src/bin/gloss_debug_dump.rs"

[[bin]]
name = "gloss_by_pass_dump"
path = "src/bin/gloss_by_pass_dump.rs"

[[bin]]
name = "seed_table"
path = "src/bin/seed_table.rs"

[[bin]]
name = "block_summary"
path = "src/bin/block_summary.rs"

[[bin]]
name = "hash_dump"
path = "src/bin/hash_dump.rs"

[[bin]]
<<<<<<< HEAD
name = "gloss_dump"
path = "src/bin/gloss_dump.rs"
=======
name = "block_histogram"
path = "src/bin/block_histogram.rs"

[[bin]]
name = "hash_find"
path = "src/bin/hash_find.rs"
>>>>>>> d5d70ee3
<|MERGE_RESOLUTION|>--- conflicted
+++ resolved
@@ -53,14 +53,13 @@
 path = "src/bin/hash_dump.rs"
 
 [[bin]]
-<<<<<<< HEAD
 name = "gloss_dump"
 path = "src/bin/gloss_dump.rs"
-=======
+
+[[bin]]
 name = "block_histogram"
 path = "src/bin/block_histogram.rs"
 
 [[bin]]
 name = "hash_find"
-path = "src/bin/hash_find.rs"
->>>>>>> d5d70ee3
+path = "src/bin/hash_find.rs"