name: CI
on:
  push:
  pull_request:
  schedule:
    - cron: '0 0 * * *'

jobs:
  test:
    strategy:
      matrix:
        include:
          - os: ubuntu-latest
            target: x86_64-unknown-linux-gnu
          - os: ubuntu-latest
            target: aarch64-unknown-linux-gnu
          - os: macos-latest
            target: x86_64-apple-darwin
          - os: macos-latest
            target: aarch64-apple-darwin
    runs-on: ${{ matrix.os }}
    steps:
      - uses: actions/checkout@v3
      - name: Install Rust
        uses: actions-rs/toolchain@v1
        with:
          toolchain: stable
          override: true
      - name: Install cross
        run: cargo install cross --locked
      - name: Install honggfuzz
        run: cargo install honggfuzz
      - name: fmt check
        run: cargo fmt --all -- --check
      - name: clippy
        run: cargo clippy --all-targets -- -D warnings
      - name: cargo deny
        run: |
          cargo install cargo-deny --locked
          cargo deny check
      - name: tests
        run: cross test --target ${{ matrix.target }} --release
      - name: fuzz
        run: |
<<<<<<< HEAD
          cargo hfuzz run fuzz_target_1 --runs 100
  coverage:
    if: github.event_name == 'schedule'
    runs-on: ubuntu-latest
    steps:
      - uses: actions/checkout@v3
      - name: Install Rust
        uses: actions-rs/toolchain@v1
        with:
          toolchain: nightly
          override: true
      - name: Install coverage tool
        run: cargo install cargo-tarpaulin --locked
      - name: Run coverage
        run: cargo tarpaulin --out Xml
      - name: Upload coverage
        uses: codecov/codecov-action@v3
=======
          if [ "${{ matrix.mode }}" = "release" ]; then
            cargo test --release --all -- --nocapture
          else
            cargo test --all -- --nocapture
          fi
      - name: performance benchmark
        if: matrix.rust == 'stable' && matrix.mode == 'release'
        run: scripts/perf_check.sh
      - name: size check
        if: matrix.rust == 'stable' && matrix.mode == 'release'
        run: scripts/size_check.sh
      - uses: actions/upload-artifact@v4
        if: matrix.rust == 'stable' && matrix.mode == 'release'
>>>>>>> 7f139734
        with:
          files: cobertura.xml
          fail_ci_if_error: true<|MERGE_RESOLUTION|>--- conflicted
+++ resolved
@@ -41,9 +41,8 @@
       - name: tests
         run: cross test --target ${{ matrix.target }} --release
       - name: fuzz
-        run: |
-<<<<<<< HEAD
-          cargo hfuzz run fuzz_target_1 --runs 100
+        run: cargo hfuzz run fuzz_target_1 --runs 100
+
   coverage:
     if: github.event_name == 'schedule'
     runs-on: ubuntu-latest
@@ -59,22 +58,8 @@
       - name: Run coverage
         run: cargo tarpaulin --out Xml
       - name: Upload coverage
-        uses: codecov/codecov-action@v3
-=======
-          if [ "${{ matrix.mode }}" = "release" ]; then
-            cargo test --release --all -- --nocapture
-          else
-            cargo test --all -- --nocapture
-          fi
-      - name: performance benchmark
-        if: matrix.rust == 'stable' && matrix.mode == 'release'
-        run: scripts/perf_check.sh
-      - name: size check
-        if: matrix.rust == 'stable' && matrix.mode == 'release'
-        run: scripts/size_check.sh
-      - uses: actions/upload-artifact@v4
-        if: matrix.rust == 'stable' && matrix.mode == 'release'
->>>>>>> 7f139734
+        uses: actions/upload-artifact@v4
         with:
-          files: cobertura.xml
-          fail_ci_if_error: true+          name: coverage
+          path: cobertura.xml
+          if-no-files-found: error